// Copyright 2014 the V8 project authors. All rights reserved.
// Use of this source code is governed by a BSD-style license that can be
// found in the LICENSE file.

#include "src/bootstrapper.h"

#include "src/accessors.h"
#include "src/api-natives.h"
#include "src/code-stubs.h"
#include "src/extensions/externalize-string-extension.h"
#include "src/extensions/free-buffer-extension.h"
#include "src/extensions/gc-extension.h"
#include "src/extensions/ignition-statistics-extension.h"
#include "src/extensions/statistics-extension.h"
#include "src/extensions/trigger-failure-extension.h"
#include "src/heap/heap.h"
#include "src/isolate-inl.h"
#include "src/snapshot/natives.h"
#include "src/snapshot/snapshot.h"
#include "src/wasm/wasm-js.h"

namespace v8 {
namespace internal {

Bootstrapper::Bootstrapper(Isolate* isolate)
    : isolate_(isolate),
      nesting_(0),
      extensions_cache_(Script::TYPE_EXTENSION) {}

template <class Source>
Handle<String> Bootstrapper::SourceLookup(int index) {
  DCHECK(0 <= index && index < Source::GetBuiltinsCount());
  Heap* heap = isolate_->heap();
  if (Source::GetSourceCache(heap)->get(index)->IsUndefined()) {
    // We can use external strings for the natives.
    Vector<const char> source = Source::GetScriptSource(index);
    NativesExternalStringResource* resource =
        new NativesExternalStringResource(source.start(), source.length());
    // We do not expect this to throw an exception. Change this if it does.
    Handle<String> source_code = isolate_->factory()
                                     ->NewExternalStringFromOneByte(resource)
                                     .ToHandleChecked();
    // Mark this external string with a special map.
    source_code->set_map(isolate_->heap()->native_source_string_map());
    Source::GetSourceCache(heap)->set(index, *source_code);
  }
  Handle<Object> cached_source(Source::GetSourceCache(heap)->get(index),
                               isolate_);
  return Handle<String>::cast(cached_source);
}


template Handle<String> Bootstrapper::SourceLookup<Natives>(int index);
template Handle<String> Bootstrapper::SourceLookup<ExperimentalNatives>(
    int index);
template Handle<String> Bootstrapper::SourceLookup<ExperimentalExtraNatives>(
    int index);
template Handle<String> Bootstrapper::SourceLookup<ExtraNatives>(int index);


void Bootstrapper::Initialize(bool create_heap_objects) {
  extensions_cache_.Initialize(isolate_, create_heap_objects);
}


static const char* GCFunctionName() {
  bool flag_given = FLAG_expose_gc_as != NULL && strlen(FLAG_expose_gc_as) != 0;
  return flag_given ? FLAG_expose_gc_as : "gc";
}


v8::Extension* Bootstrapper::free_buffer_extension_ = NULL;
v8::Extension* Bootstrapper::gc_extension_ = NULL;
v8::Extension* Bootstrapper::externalize_string_extension_ = NULL;
v8::Extension* Bootstrapper::statistics_extension_ = NULL;
v8::Extension* Bootstrapper::trigger_failure_extension_ = NULL;
v8::Extension* Bootstrapper::ignition_statistics_extension_ = NULL;

void Bootstrapper::InitializeOncePerProcess() {
  free_buffer_extension_ = new FreeBufferExtension;
  v8::RegisterExtension(free_buffer_extension_);
  gc_extension_ = new GCExtension(GCFunctionName());
  v8::RegisterExtension(gc_extension_);
  externalize_string_extension_ = new ExternalizeStringExtension;
  v8::RegisterExtension(externalize_string_extension_);
  statistics_extension_ = new StatisticsExtension;
  v8::RegisterExtension(statistics_extension_);
  trigger_failure_extension_ = new TriggerFailureExtension;
  v8::RegisterExtension(trigger_failure_extension_);
  ignition_statistics_extension_ = new IgnitionStatisticsExtension;
  v8::RegisterExtension(ignition_statistics_extension_);
}


void Bootstrapper::TearDownExtensions() {
  delete free_buffer_extension_;
  free_buffer_extension_ = NULL;
  delete gc_extension_;
  gc_extension_ = NULL;
  delete externalize_string_extension_;
  externalize_string_extension_ = NULL;
  delete statistics_extension_;
  statistics_extension_ = NULL;
  delete trigger_failure_extension_;
  trigger_failure_extension_ = NULL;
  delete ignition_statistics_extension_;
  ignition_statistics_extension_ = NULL;
}


void DeleteNativeSources(Object* maybe_array) {
  if (maybe_array->IsFixedArray()) {
    FixedArray* array = FixedArray::cast(maybe_array);
    for (int i = 0; i < array->length(); i++) {
      Object* natives_source = array->get(i);
      if (!natives_source->IsUndefined()) {
        const NativesExternalStringResource* resource =
            reinterpret_cast<const NativesExternalStringResource*>(
                ExternalOneByteString::cast(natives_source)->resource());
        delete resource;
      }
    }
  }
}


void Bootstrapper::TearDown() {
  DeleteNativeSources(Natives::GetSourceCache(isolate_->heap()));
  DeleteNativeSources(ExperimentalNatives::GetSourceCache(isolate_->heap()));
  DeleteNativeSources(ExtraNatives::GetSourceCache(isolate_->heap()));
  DeleteNativeSources(
      ExperimentalExtraNatives::GetSourceCache(isolate_->heap()));

  extensions_cache_.Initialize(isolate_, false);  // Yes, symmetrical
}


class Genesis BASE_EMBEDDED {
 public:
  Genesis(Isolate* isolate, MaybeHandle<JSGlobalProxy> maybe_global_proxy,
          v8::Local<v8::ObjectTemplate> global_proxy_template,
          v8::ExtensionConfiguration* extensions,
          GlobalContextType context_type);
  ~Genesis() { }

  Isolate* isolate() const { return isolate_; }
  Factory* factory() const { return isolate_->factory(); }
  Heap* heap() const { return isolate_->heap(); }

  Handle<Context> result() { return result_; }

 private:
  Handle<Context> native_context() { return native_context_; }

  // Creates some basic objects. Used for creating a context from scratch.
  void CreateRoots();
  // Creates the empty function.  Used for creating a context from scratch.
  Handle<JSFunction> CreateEmptyFunction(Isolate* isolate);
  // Creates the ThrowTypeError function. ECMA 5th Ed. 13.2.3
  Handle<JSFunction> GetRestrictedFunctionPropertiesThrower();
  Handle<JSFunction> GetStrictArgumentsPoisonFunction();
  Handle<JSFunction> GetThrowTypeErrorIntrinsic(Builtins::Name builtin_name);

  void CreateStrictModeFunctionMaps(Handle<JSFunction> empty);
  void CreateIteratorMaps(Handle<JSFunction> empty);
  void CreateAsyncFunctionMaps(Handle<JSFunction> empty);
  void CreateJSProxyMaps();

  // Make the "arguments" and "caller" properties throw a TypeError on access.
  void AddRestrictedFunctionProperties(Handle<Map> map);

  // Creates the global objects using the global proxy and the template passed
  // in through the API.  We call this regardless of whether we are building a
  // context from scratch or using a deserialized one from the partial snapshot
  // but in the latter case we don't use the objects it produces directly, as
  // we have to used the deserialized ones that are linked together with the
  // rest of the context snapshot.
  Handle<JSGlobalObject> CreateNewGlobals(
      v8::Local<v8::ObjectTemplate> global_proxy_template,
      Handle<JSGlobalProxy> global_proxy);
  // Hooks the given global proxy into the context.  If the context was created
  // by deserialization then this will unhook the global proxy that was
  // deserialized, leaving the GC to pick it up.
  void HookUpGlobalProxy(Handle<JSGlobalObject> global_object,
                         Handle<JSGlobalProxy> global_proxy);
  // Similarly, we want to use the global that has been created by the templates
  // passed through the API.  The global from the snapshot is detached from the
  // other objects in the snapshot.
  void HookUpGlobalObject(Handle<JSGlobalObject> global_object);
  // The native context has a ScriptContextTable that store declarative bindings
  // made in script scopes.  Add a "this" binding to that table pointing to the
  // global proxy.
  void InstallGlobalThisBinding();
  // New context initialization.  Used for creating a context from scratch.
  void InitializeGlobal(Handle<JSGlobalObject> global_object,
                        Handle<JSFunction> empty_function,
                        GlobalContextType context_type);
  void InitializeExperimentalGlobal();
  // Depending on the situation, expose and/or get rid of the utils object.
  void ConfigureUtilsObject(GlobalContextType context_type);

#define DECLARE_FEATURE_INITIALIZATION(id, descr) \
  void InitializeGlobal_##id();

  HARMONY_INPROGRESS(DECLARE_FEATURE_INITIALIZATION)
  HARMONY_STAGED(DECLARE_FEATURE_INITIALIZATION)
  HARMONY_SHIPPING(DECLARE_FEATURE_INITIALIZATION)
  DECLARE_FEATURE_INITIALIZATION(promise_extra, "")
<<<<<<< HEAD
  DECLARE_FEATURE_INITIALIZATION(harmony_types, "")
=======
  DECLARE_FEATURE_INITIALIZATION(intl_extra, "")
>>>>>>> 776d4d87
#undef DECLARE_FEATURE_INITIALIZATION

  Handle<JSFunction> InstallArrayBuffer(Handle<JSObject> target,
                                        const char* name);
  Handle<JSFunction> InstallInternalArray(Handle<JSObject> target,
                                          const char* name,
                                          ElementsKind elements_kind);
  bool InstallNatives(GlobalContextType context_type);

  void InstallTypedArray(const char* name, ElementsKind elements_kind,
                         Handle<JSFunction>* fun);
  bool InstallExperimentalNatives();
  bool InstallExtraNatives();
  bool InstallExperimentalExtraNatives();
  bool InstallDebuggerNatives();
  void InstallBuiltinFunctionIds();
  void InstallExperimentalBuiltinFunctionIds();
  void InitializeNormalizedMapCaches();

  enum ExtensionTraversalState {
    UNVISITED, VISITED, INSTALLED
  };

  class ExtensionStates {
   public:
    ExtensionStates();
    ExtensionTraversalState get_state(RegisteredExtension* extension);
    void set_state(RegisteredExtension* extension,
                   ExtensionTraversalState state);
   private:
    HashMap map_;
    DISALLOW_COPY_AND_ASSIGN(ExtensionStates);
  };

  // Used both for deserialized and from-scratch contexts to add the extensions
  // provided.
  static bool InstallExtensions(Handle<Context> native_context,
                                v8::ExtensionConfiguration* extensions);
  static bool InstallAutoExtensions(Isolate* isolate,
                                    ExtensionStates* extension_states);
  static bool InstallRequestedExtensions(Isolate* isolate,
                                         v8::ExtensionConfiguration* extensions,
                                         ExtensionStates* extension_states);
  static bool InstallExtension(Isolate* isolate,
                               const char* name,
                               ExtensionStates* extension_states);
  static bool InstallExtension(Isolate* isolate,
                               v8::RegisteredExtension* current,
                               ExtensionStates* extension_states);
  static bool InstallSpecialObjects(Handle<Context> native_context);
  bool ConfigureApiObject(Handle<JSObject> object,
                          Handle<ObjectTemplateInfo> object_template);
  bool ConfigureGlobalObjects(
      v8::Local<v8::ObjectTemplate> global_proxy_template);

  // Migrates all properties from the 'from' object to the 'to'
  // object and overrides the prototype in 'to' with the one from
  // 'from'.
  void TransferObject(Handle<JSObject> from, Handle<JSObject> to);
  void TransferNamedProperties(Handle<JSObject> from, Handle<JSObject> to);
  void TransferIndexedProperties(Handle<JSObject> from, Handle<JSObject> to);

  enum FunctionMode {
    // With prototype.
    FUNCTION_WITH_WRITEABLE_PROTOTYPE,
    FUNCTION_WITH_READONLY_PROTOTYPE,
    // Without prototype.
    FUNCTION_WITHOUT_PROTOTYPE
  };

  static bool IsFunctionModeWithPrototype(FunctionMode function_mode) {
    return (function_mode == FUNCTION_WITH_WRITEABLE_PROTOTYPE ||
            function_mode == FUNCTION_WITH_READONLY_PROTOTYPE);
  }

  Handle<Map> CreateSloppyFunctionMap(FunctionMode function_mode);

  void SetFunctionInstanceDescriptor(Handle<Map> map,
                                     FunctionMode function_mode);
  void MakeFunctionInstancePrototypeWritable();

  Handle<Map> CreateStrictFunctionMap(FunctionMode function_mode,
                                      Handle<JSFunction> empty_function);


  void SetStrictFunctionInstanceDescriptor(Handle<Map> map,
                                           FunctionMode function_mode);

  static bool CallUtilsFunction(Isolate* isolate, const char* name);

  static bool CompileExtension(Isolate* isolate, v8::Extension* extension);

  Isolate* isolate_;
  Handle<Context> result_;
  Handle<Context> native_context_;

  // Function maps. Function maps are created initially with a read only
  // prototype for the processing of JS builtins. Later the function maps are
  // replaced in order to make prototype writable. These are the final, writable
  // prototype, maps.
  Handle<Map> sloppy_function_map_writable_prototype_;
  Handle<Map> strict_function_map_writable_prototype_;
  Handle<JSFunction> strict_poison_function_;
  Handle<JSFunction> restricted_function_properties_thrower_;

  BootstrapperActive active_;
  friend class Bootstrapper;
};


void Bootstrapper::Iterate(ObjectVisitor* v) {
  extensions_cache_.Iterate(v);
  v->Synchronize(VisitorSynchronization::kExtensions);
}

Handle<Context> Bootstrapper::CreateEnvironment(
    MaybeHandle<JSGlobalProxy> maybe_global_proxy,
    v8::Local<v8::ObjectTemplate> global_proxy_template,
    v8::ExtensionConfiguration* extensions, GlobalContextType context_type) {
  HandleScope scope(isolate_);
  Genesis genesis(isolate_, maybe_global_proxy, global_proxy_template,
                  extensions, context_type);
  Handle<Context> env = genesis.result();
  if (env.is_null() ||
      (context_type != THIN_CONTEXT && !InstallExtensions(env, extensions))) {
    return Handle<Context>();
  }
  return scope.CloseAndEscape(env);
}


static void SetObjectPrototype(Handle<JSObject> object, Handle<Object> proto) {
  // object.__proto__ = proto;
  Handle<Map> old_map = Handle<Map>(object->map());
  Handle<Map> new_map = Map::Copy(old_map, "SetObjectPrototype");
  Map::SetPrototype(new_map, proto, FAST_PROTOTYPE);
  JSObject::MigrateToMap(object, new_map);
}


void Bootstrapper::DetachGlobal(Handle<Context> env) {
  env->GetIsolate()->counters()->errors_thrown_per_context()->AddSample(
    env->GetErrorsThrown());

  Factory* factory = env->GetIsolate()->factory();
  Handle<JSGlobalProxy> global_proxy(JSGlobalProxy::cast(env->global_proxy()));
  global_proxy->set_native_context(*factory->null_value());
  SetObjectPrototype(global_proxy, factory->null_value());
  global_proxy->map()->SetConstructor(*factory->null_value());
  if (FLAG_track_detached_contexts) {
    env->GetIsolate()->AddDetachedContext(env);
  }
}

namespace {

void InstallFunction(Handle<JSObject> target, Handle<Name> property_name,
                     Handle<JSFunction> function, Handle<String> function_name,
                     PropertyAttributes attributes = DONT_ENUM) {
  JSObject::AddProperty(target, property_name, function, attributes);
  if (target->IsJSGlobalObject()) {
    function->shared()->set_instance_class_name(*function_name);
  }
  function->shared()->set_native(true);
}

void InstallFunction(Handle<JSObject> target, Handle<JSFunction> function,
                     Handle<Name> name,
                     PropertyAttributes attributes = DONT_ENUM) {
  Handle<String> name_string = Name::ToFunctionName(name).ToHandleChecked();
  InstallFunction(target, name, function, name_string, attributes);
}

Handle<JSFunction> CreateFunction(Isolate* isolate, Handle<String> name,
                                  InstanceType type, int instance_size,
                                  MaybeHandle<JSObject> maybe_prototype,
                                  Builtins::Name call,
                                  bool strict_function_map = false) {
  Factory* factory = isolate->factory();
  Handle<Code> call_code(isolate->builtins()->builtin(call));
  Handle<JSObject> prototype;
  static const bool kReadOnlyPrototype = false;
  static const bool kInstallConstructor = false;
  return maybe_prototype.ToHandle(&prototype)
             ? factory->NewFunction(name, call_code, prototype, type,
                                    instance_size, kReadOnlyPrototype,
                                    kInstallConstructor, strict_function_map)
             : factory->NewFunctionWithoutPrototype(name, call_code,
                                                    strict_function_map);
}

Handle<JSFunction> InstallFunction(Handle<JSObject> target, Handle<Name> name,
                                   InstanceType type, int instance_size,
                                   MaybeHandle<JSObject> maybe_prototype,
                                   Builtins::Name call,
                                   PropertyAttributes attributes,
                                   bool strict_function_map = false) {
  Handle<String> name_string = Name::ToFunctionName(name).ToHandleChecked();
  Handle<JSFunction> function =
      CreateFunction(target->GetIsolate(), name_string, type, instance_size,
                     maybe_prototype, call, strict_function_map);
  InstallFunction(target, name, function, name_string, attributes);
  return function;
}

Handle<JSFunction> InstallFunction(Handle<JSObject> target, const char* name,
                                   InstanceType type, int instance_size,
                                   MaybeHandle<JSObject> maybe_prototype,
                                   Builtins::Name call,
                                   bool strict_function_map = false) {
  Factory* const factory = target->GetIsolate()->factory();
  PropertyAttributes attributes = DONT_ENUM;
  return InstallFunction(target, factory->InternalizeUtf8String(name), type,
                         instance_size, maybe_prototype, call, attributes,
                         strict_function_map);
}

Handle<JSFunction> SimpleCreateFunction(Isolate* isolate, Handle<String> name,
                                        Builtins::Name call, int len,
                                        bool adapt) {
  Handle<JSFunction> fun =
      CreateFunction(isolate, name, JS_OBJECT_TYPE, JSObject::kHeaderSize,
                     MaybeHandle<JSObject>(), call);
  if (adapt) {
    fun->shared()->set_internal_formal_parameter_count(len);
  } else {
    fun->shared()->DontAdaptArguments();
  }
  fun->shared()->set_length(len);
  return fun;
}

Handle<JSFunction> SimpleInstallFunction(Handle<JSObject> base,
                                         Handle<String> name,
                                         Builtins::Name call, int len,
                                         bool adapt) {
  Handle<JSFunction> fun =
      SimpleCreateFunction(base->GetIsolate(), name, call, len, adapt);
  InstallFunction(base, fun, name, DONT_ENUM);
  return fun;
}

Handle<JSFunction> SimpleInstallFunction(Handle<JSObject> base,
                                         const char* name, Builtins::Name call,
                                         int len, bool adapt) {
  Factory* const factory = base->GetIsolate()->factory();
  return SimpleInstallFunction(base, factory->InternalizeUtf8String(name), call,
                               len, adapt);
}

}  // namespace

void Genesis::SetFunctionInstanceDescriptor(Handle<Map> map,
                                            FunctionMode function_mode) {
  int size = IsFunctionModeWithPrototype(function_mode) ? 5 : 4;
  Map::EnsureDescriptorSlack(map, size);

  PropertyAttributes ro_attribs =
      static_cast<PropertyAttributes>(DONT_ENUM | DONT_DELETE | READ_ONLY);
  PropertyAttributes roc_attribs =
      static_cast<PropertyAttributes>(DONT_ENUM | READ_ONLY);

  Handle<AccessorInfo> length =
      Accessors::FunctionLengthInfo(isolate(), roc_attribs);
  {  // Add length.
    AccessorConstantDescriptor d(Handle<Name>(Name::cast(length->name())),
                                 length, roc_attribs);
    map->AppendDescriptor(&d);
  }
  Handle<AccessorInfo> name =
      Accessors::FunctionNameInfo(isolate(), ro_attribs);
  {  // Add name.
    AccessorConstantDescriptor d(Handle<Name>(Name::cast(name->name())), name,
                                 roc_attribs);
    map->AppendDescriptor(&d);
  }
  Handle<AccessorInfo> args =
      Accessors::FunctionArgumentsInfo(isolate(), ro_attribs);
  {  // Add arguments.
    AccessorConstantDescriptor d(Handle<Name>(Name::cast(args->name())), args,
                                 ro_attribs);
    map->AppendDescriptor(&d);
  }
  Handle<AccessorInfo> caller =
      Accessors::FunctionCallerInfo(isolate(), ro_attribs);
  {  // Add caller.
    AccessorConstantDescriptor d(Handle<Name>(Name::cast(caller->name())),
                                 caller, ro_attribs);
    map->AppendDescriptor(&d);
  }
  if (IsFunctionModeWithPrototype(function_mode)) {
    if (function_mode == FUNCTION_WITH_WRITEABLE_PROTOTYPE) {
      ro_attribs = static_cast<PropertyAttributes>(ro_attribs & ~READ_ONLY);
    }
    Handle<AccessorInfo> prototype =
        Accessors::FunctionPrototypeInfo(isolate(), ro_attribs);
    AccessorConstantDescriptor d(Handle<Name>(Name::cast(prototype->name())),
                                 prototype, ro_attribs);
    map->AppendDescriptor(&d);
  }
}


Handle<Map> Genesis::CreateSloppyFunctionMap(FunctionMode function_mode) {
  Handle<Map> map = factory()->NewMap(JS_FUNCTION_TYPE, JSFunction::kSize);
  SetFunctionInstanceDescriptor(map, function_mode);
  map->set_is_constructor(IsFunctionModeWithPrototype(function_mode));
  map->set_is_callable();
  return map;
}


Handle<JSFunction> Genesis::CreateEmptyFunction(Isolate* isolate) {
  // Allocate the map for function instances. Maps are allocated first and their
  // prototypes patched later, once empty function is created.

  // Functions with this map will not have a 'prototype' property, and
  // can not be used as constructors.
  Handle<Map> function_without_prototype_map =
      CreateSloppyFunctionMap(FUNCTION_WITHOUT_PROTOTYPE);
  native_context()->set_sloppy_function_without_prototype_map(
      *function_without_prototype_map);

  // Allocate the function map. This map is temporary, used only for processing
  // of builtins.
  // Later the map is replaced with writable prototype map, allocated below.
  Handle<Map> function_map =
      CreateSloppyFunctionMap(FUNCTION_WITH_READONLY_PROTOTYPE);
  native_context()->set_sloppy_function_map(*function_map);
  native_context()->set_sloppy_function_with_readonly_prototype_map(
      *function_map);

  // The final map for functions. Writeable prototype.
  // This map is installed in MakeFunctionInstancePrototypeWritable.
  sloppy_function_map_writable_prototype_ =
      CreateSloppyFunctionMap(FUNCTION_WITH_WRITEABLE_PROTOTYPE);
  Factory* factory = isolate->factory();

  Handle<String> object_name = factory->Object_string();

  Handle<JSObject> object_function_prototype;

  {  // --- O b j e c t ---
    Handle<JSFunction> object_fun = factory->NewFunction(object_name);
    int unused = JSObject::kInitialGlobalObjectUnusedPropertiesCount;
    int instance_size = JSObject::kHeaderSize + kPointerSize * unused;
    Handle<Map> object_function_map =
        factory->NewMap(JS_OBJECT_TYPE, instance_size);
    object_function_map->SetInObjectProperties(unused);
    JSFunction::SetInitialMap(object_fun, object_function_map,
                              isolate->factory()->null_value());
    object_function_map->set_unused_property_fields(unused);

    native_context()->set_object_function(*object_fun);

    // Allocate a new prototype for the object function.
    object_function_prototype =
        factory->NewJSObject(isolate->object_function(), TENURED);
    Handle<Map> map = Map::Copy(handle(object_function_prototype->map()),
                                "EmptyObjectPrototype");
    map->set_is_prototype_map(true);
    object_function_prototype->set_map(*map);

    native_context()->set_initial_object_prototype(*object_function_prototype);
    // For bootstrapping set the array prototype to be the same as the object
    // prototype, otherwise the missing initial_array_prototype will cause
    // assertions during startup.
    native_context()->set_initial_array_prototype(*object_function_prototype);
    Accessors::FunctionSetPrototype(object_fun, object_function_prototype)
        .Assert();
  }

  // Allocate the empty function as the prototype for function - ES6 19.2.3
  Handle<Code> code(isolate->builtins()->EmptyFunction());
  Handle<JSFunction> empty_function =
      factory->NewFunctionWithoutPrototype(factory->empty_string(), code);

  // Allocate the function map first and then patch the prototype later
  Handle<Map> empty_function_map =
      CreateSloppyFunctionMap(FUNCTION_WITHOUT_PROTOTYPE);
  DCHECK(!empty_function_map->is_dictionary_map());
  Map::SetPrototype(empty_function_map, object_function_prototype);
  empty_function_map->set_is_prototype_map(true);

  empty_function->set_map(*empty_function_map);

  // --- E m p t y ---
  Handle<String> source = factory->NewStringFromStaticChars("() {}");
  Handle<Script> script = factory->NewScript(source);
  script->set_type(Script::TYPE_NATIVE);
  empty_function->shared()->set_start_position(0);
  empty_function->shared()->set_end_position(source->length());
  empty_function->shared()->DontAdaptArguments();
  SharedFunctionInfo::SetScript(handle(empty_function->shared()), script);

  // Set prototypes for the function maps.
  Handle<Map> sloppy_function_map(native_context()->sloppy_function_map(),
                                  isolate);
  Handle<Map> sloppy_function_without_prototype_map(
      native_context()->sloppy_function_without_prototype_map(), isolate);
  Map::SetPrototype(sloppy_function_map, empty_function);
  Map::SetPrototype(sloppy_function_without_prototype_map, empty_function);
  Map::SetPrototype(sloppy_function_map_writable_prototype_, empty_function);

  // ES6 draft 03-17-2015, section 8.2.2 step 12
  AddRestrictedFunctionProperties(empty_function_map);

  return empty_function;
}


void Genesis::SetStrictFunctionInstanceDescriptor(Handle<Map> map,
                                                  FunctionMode function_mode) {
  int size = IsFunctionModeWithPrototype(function_mode) ? 3 : 2;
  Map::EnsureDescriptorSlack(map, size);

  PropertyAttributes rw_attribs =
      static_cast<PropertyAttributes>(DONT_ENUM | DONT_DELETE);
  PropertyAttributes ro_attribs =
      static_cast<PropertyAttributes>(DONT_ENUM | DONT_DELETE | READ_ONLY);
  PropertyAttributes roc_attribs =
      static_cast<PropertyAttributes>(DONT_ENUM | READ_ONLY);

  DCHECK(function_mode == FUNCTION_WITH_WRITEABLE_PROTOTYPE ||
         function_mode == FUNCTION_WITH_READONLY_PROTOTYPE ||
         function_mode == FUNCTION_WITHOUT_PROTOTYPE);
  {  // Add length.
    Handle<AccessorInfo> length =
        Accessors::FunctionLengthInfo(isolate(), roc_attribs);
    AccessorConstantDescriptor d(Handle<Name>(Name::cast(length->name())),
                                 length, roc_attribs);
    map->AppendDescriptor(&d);
  }
  {  // Add name.
    Handle<AccessorInfo> name =
        Accessors::FunctionNameInfo(isolate(), roc_attribs);
    AccessorConstantDescriptor d(Handle<Name>(Name::cast(name->name())), name,
                                 roc_attribs);
    map->AppendDescriptor(&d);
  }
  if (IsFunctionModeWithPrototype(function_mode)) {
    // Add prototype.
    PropertyAttributes attribs =
        function_mode == FUNCTION_WITH_WRITEABLE_PROTOTYPE ? rw_attribs
                                                           : ro_attribs;
    Handle<AccessorInfo> prototype =
        Accessors::FunctionPrototypeInfo(isolate(), attribs);
    AccessorConstantDescriptor d(Handle<Name>(Name::cast(prototype->name())),
                                 prototype, attribs);
    map->AppendDescriptor(&d);
  }
}


// Creates the %ThrowTypeError% function.
Handle<JSFunction> Genesis::GetThrowTypeErrorIntrinsic(
    Builtins::Name builtin_name) {
  Handle<String> name =
      factory()->InternalizeOneByteString(STATIC_CHAR_VECTOR("ThrowTypeError"));
  Handle<Code> code(isolate()->builtins()->builtin(builtin_name));
  Handle<JSFunction> function =
      factory()->NewFunctionWithoutPrototype(name, code);
  function->shared()->DontAdaptArguments();

  // %ThrowTypeError% must not have a name property.
  if (JSReceiver::DeleteProperty(function, factory()->name_string())
          .IsNothing()) {
    DCHECK(false);
  }

  // length needs to be non configurable.
  Handle<Object> value(Smi::FromInt(function->shared()->length()), isolate());
  JSObject::SetOwnPropertyIgnoreAttributes(
      function, factory()->length_string(), value,
      static_cast<PropertyAttributes>(DONT_ENUM | DONT_DELETE | READ_ONLY))
      .Assert();

  if (JSObject::PreventExtensions(function, Object::THROW_ON_ERROR)
          .IsNothing()) {
    DCHECK(false);
  }

  return function;
}


// ECMAScript 5th Edition, 13.2.3
Handle<JSFunction> Genesis::GetRestrictedFunctionPropertiesThrower() {
  if (restricted_function_properties_thrower_.is_null()) {
    restricted_function_properties_thrower_ = GetThrowTypeErrorIntrinsic(
        Builtins::kRestrictedFunctionPropertiesThrower);
  }
  return restricted_function_properties_thrower_;
}


Handle<JSFunction> Genesis::GetStrictArgumentsPoisonFunction() {
  if (strict_poison_function_.is_null()) {
    strict_poison_function_ = GetThrowTypeErrorIntrinsic(
        Builtins::kRestrictedStrictArgumentsPropertiesThrower);
  }
  return strict_poison_function_;
}


Handle<Map> Genesis::CreateStrictFunctionMap(
    FunctionMode function_mode, Handle<JSFunction> empty_function) {
  Handle<Map> map = factory()->NewMap(JS_FUNCTION_TYPE, JSFunction::kSize);
  SetStrictFunctionInstanceDescriptor(map, function_mode);
  map->set_is_constructor(IsFunctionModeWithPrototype(function_mode));
  map->set_is_callable();
  Map::SetPrototype(map, empty_function);
  return map;
}


void Genesis::CreateStrictModeFunctionMaps(Handle<JSFunction> empty) {
  // Allocate map for the prototype-less strict mode instances.
  Handle<Map> strict_function_without_prototype_map =
      CreateStrictFunctionMap(FUNCTION_WITHOUT_PROTOTYPE, empty);
  native_context()->set_strict_function_without_prototype_map(
      *strict_function_without_prototype_map);

  // Allocate map for the strict mode functions. This map is temporary, used
  // only for processing of builtins.
  // Later the map is replaced with writable prototype map, allocated below.
  Handle<Map> strict_function_map =
      CreateStrictFunctionMap(FUNCTION_WITH_READONLY_PROTOTYPE, empty);
  native_context()->set_strict_function_map(*strict_function_map);

  // The final map for the strict mode functions. Writeable prototype.
  // This map is installed in MakeFunctionInstancePrototypeWritable.
  strict_function_map_writable_prototype_ =
      CreateStrictFunctionMap(FUNCTION_WITH_WRITEABLE_PROTOTYPE, empty);
}

void Genesis::CreateIteratorMaps(Handle<JSFunction> empty) {
  // Create iterator-related meta-objects.
  Handle<JSObject> iterator_prototype =
      factory()->NewJSObject(isolate()->object_function(), TENURED);
  Handle<JSObject> generator_object_prototype =
      factory()->NewJSObject(isolate()->object_function(), TENURED);
  native_context()->set_initial_generator_prototype(
      *generator_object_prototype);
  SetObjectPrototype(generator_object_prototype, iterator_prototype);
  Handle<JSObject> generator_function_prototype =
      factory()->NewJSObject(isolate()->object_function(), TENURED);
  SetObjectPrototype(generator_function_prototype, empty);

  JSObject::AddProperty(
      generator_function_prototype, factory()->to_string_tag_symbol(),
      factory()->NewStringFromAsciiChecked("GeneratorFunction"),
      static_cast<PropertyAttributes>(DONT_ENUM | READ_ONLY));
  JSObject::AddProperty(generator_function_prototype,
                        factory()->prototype_string(),
                        generator_object_prototype,
                        static_cast<PropertyAttributes>(DONT_ENUM | READ_ONLY));

  JSObject::AddProperty(generator_object_prototype,
                        factory()->constructor_string(),
                        generator_function_prototype,
                        static_cast<PropertyAttributes>(DONT_ENUM | READ_ONLY));
  JSObject::AddProperty(generator_object_prototype,
                        factory()->to_string_tag_symbol(),
                        factory()->NewStringFromAsciiChecked("Generator"),
                        static_cast<PropertyAttributes>(DONT_ENUM | READ_ONLY));
  SimpleInstallFunction(generator_object_prototype, "next",
                        Builtins::kGeneratorPrototypeNext, 1, true);
  SimpleInstallFunction(generator_object_prototype, "return",
                        Builtins::kGeneratorPrototypeReturn, 1, true);
  SimpleInstallFunction(generator_object_prototype, "throw",
                        Builtins::kGeneratorPrototypeThrow, 1, true);

  // Create maps for generator functions and their prototypes.  Store those
  // maps in the native context. The "prototype" property descriptor is
  // writable, non-enumerable, and non-configurable (as per ES6 draft
  // 04-14-15, section 25.2.4.3).
  Handle<Map> strict_function_map(strict_function_map_writable_prototype_);
  // Generator functions do not have "caller" or "arguments" accessors.
  Handle<Map> sloppy_generator_function_map =
      Map::Copy(strict_function_map, "SloppyGeneratorFunction");
  sloppy_generator_function_map->set_is_constructor(false);
  Map::SetPrototype(sloppy_generator_function_map,
                    generator_function_prototype);
  native_context()->set_sloppy_generator_function_map(
      *sloppy_generator_function_map);

  Handle<Map> strict_generator_function_map =
      Map::Copy(strict_function_map, "StrictGeneratorFunction");
  strict_generator_function_map->set_is_constructor(false);
  Map::SetPrototype(strict_generator_function_map,
                    generator_function_prototype);
  native_context()->set_strict_generator_function_map(
      *strict_generator_function_map);

  Handle<JSFunction> object_function(native_context()->object_function());
  Handle<Map> generator_object_prototype_map = Map::Create(isolate(), 0);
  Map::SetPrototype(generator_object_prototype_map, generator_object_prototype);
  native_context()->set_generator_object_prototype_map(
      *generator_object_prototype_map);
}

void Genesis::CreateAsyncFunctionMaps(Handle<JSFunction> empty) {
  // %AsyncFunctionPrototype% intrinsic
  Handle<JSObject> async_function_prototype =
      factory()->NewJSObject(isolate()->object_function(), TENURED);
  SetObjectPrototype(async_function_prototype, empty);

  JSObject::AddProperty(async_function_prototype,
                        factory()->to_string_tag_symbol(),
                        factory()->NewStringFromAsciiChecked("AsyncFunction"),
                        static_cast<PropertyAttributes>(DONT_ENUM | READ_ONLY));

  Handle<Map> strict_function_map(
      native_context()->strict_function_without_prototype_map());
  Handle<Map> sloppy_async_function_map =
      Map::Copy(strict_function_map, "SloppyAsyncFunction");
  sloppy_async_function_map->set_is_constructor(false);
  Map::SetPrototype(sloppy_async_function_map, async_function_prototype);
  native_context()->set_sloppy_async_function_map(*sloppy_async_function_map);

  Handle<Map> strict_async_function_map =
      Map::Copy(strict_function_map, "StrictAsyncFunction");
  strict_async_function_map->set_is_constructor(false);
  Map::SetPrototype(strict_async_function_map, async_function_prototype);
  native_context()->set_strict_async_function_map(*strict_async_function_map);
}

void Genesis::CreateJSProxyMaps() {
  // Allocate the different maps for all Proxy types.
  // Next to the default proxy, we need maps indicating callable and
  // constructable proxies.
  Handle<Map> proxy_function_map =
      Map::Copy(isolate()->sloppy_function_without_prototype_map(), "Proxy");
  proxy_function_map->set_is_constructor(true);
  native_context()->set_proxy_function_map(*proxy_function_map);

  Handle<Map> proxy_map =
      factory()->NewMap(JS_PROXY_TYPE, JSProxy::kSize, FAST_ELEMENTS);
  proxy_map->set_dictionary_map(true);
  native_context()->set_proxy_map(*proxy_map);

  Handle<Map> proxy_callable_map = Map::Copy(proxy_map, "callable Proxy");
  proxy_callable_map->set_is_callable();
  native_context()->set_proxy_callable_map(*proxy_callable_map);
  proxy_callable_map->SetConstructor(native_context()->function_function());

  Handle<Map> proxy_constructor_map =
      Map::Copy(proxy_callable_map, "constructor Proxy");
  proxy_constructor_map->set_is_constructor(true);
  native_context()->set_proxy_constructor_map(*proxy_constructor_map);
}

static void ReplaceAccessors(Handle<Map> map,
                             Handle<String> name,
                             PropertyAttributes attributes,
                             Handle<AccessorPair> accessor_pair) {
  DescriptorArray* descriptors = map->instance_descriptors();
  int idx = descriptors->SearchWithCache(map->GetIsolate(), *name, *map);
  AccessorConstantDescriptor descriptor(name, accessor_pair, attributes);
  descriptors->Replace(idx, &descriptor);
}


void Genesis::AddRestrictedFunctionProperties(Handle<Map> map) {
  PropertyAttributes rw_attribs = static_cast<PropertyAttributes>(DONT_ENUM);
  Handle<JSFunction> thrower = GetRestrictedFunctionPropertiesThrower();
  Handle<AccessorPair> accessors = factory()->NewAccessorPair();
  accessors->set_getter(*thrower);
  accessors->set_setter(*thrower);

  ReplaceAccessors(map, factory()->arguments_string(), rw_attribs, accessors);
  ReplaceAccessors(map, factory()->caller_string(), rw_attribs, accessors);
}


static void AddToWeakNativeContextList(Context* context) {
  DCHECK(context->IsNativeContext());
  Heap* heap = context->GetIsolate()->heap();
#ifdef DEBUG
  { // NOLINT
    DCHECK(context->next_context_link()->IsUndefined());
    // Check that context is not in the list yet.
    for (Object* current = heap->native_contexts_list();
         !current->IsUndefined();
         current = Context::cast(current)->next_context_link()) {
      DCHECK(current != context);
    }
  }
#endif
  context->set(Context::NEXT_CONTEXT_LINK, heap->native_contexts_list(),
               UPDATE_WEAK_WRITE_BARRIER);
  heap->set_native_contexts_list(context);
}


void Genesis::CreateRoots() {
  // Allocate the native context FixedArray first and then patch the
  // closure and extension object later (we need the empty function
  // and the global object, but in order to create those, we need the
  // native context).
  native_context_ = factory()->NewNativeContext();
  AddToWeakNativeContextList(*native_context());
  isolate()->set_context(*native_context());

  // Allocate the message listeners object.
  {
    v8::NeanderArray listeners(isolate());
    native_context()->set_message_listeners(*listeners.value());
  }
}


void Genesis::InstallGlobalThisBinding() {
  Handle<ScriptContextTable> script_contexts(
      native_context()->script_context_table());
  Handle<ScopeInfo> scope_info = ScopeInfo::CreateGlobalThisBinding(isolate());
  Handle<JSFunction> closure(native_context()->closure());
  Handle<Context> context = factory()->NewScriptContext(closure, scope_info);

  // Go ahead and hook it up while we're at it.
  int slot = scope_info->ReceiverContextSlotIndex();
  DCHECK_EQ(slot, Context::MIN_CONTEXT_SLOTS);
  context->set(slot, native_context()->global_proxy());

  Handle<ScriptContextTable> new_script_contexts =
      ScriptContextTable::Extend(script_contexts, context);
  native_context()->set_script_context_table(*new_script_contexts);
}


Handle<JSGlobalObject> Genesis::CreateNewGlobals(
    v8::Local<v8::ObjectTemplate> global_proxy_template,
    Handle<JSGlobalProxy> global_proxy) {
  // The argument global_proxy_template aka data is an ObjectTemplateInfo.
  // It has a constructor pointer that points at global_constructor which is a
  // FunctionTemplateInfo.
  // The global_proxy_constructor is used to (re)initialize the
  // global_proxy. The global_proxy_constructor also has a prototype_template
  // pointer that points at js_global_object_template which is an
  // ObjectTemplateInfo.
  // That in turn has a constructor pointer that points at
  // js_global_object_constructor which is a FunctionTemplateInfo.
  // js_global_object_constructor is used to make js_global_object_function
  // js_global_object_function is used to make the new global_object.
  //
  // --- G l o b a l ---
  // Step 1: Create a fresh JSGlobalObject.
  Handle<JSFunction> js_global_object_function;
  Handle<ObjectTemplateInfo> js_global_object_template;
  if (!global_proxy_template.IsEmpty()) {
    // Get prototype template of the global_proxy_template.
    Handle<ObjectTemplateInfo> data =
        v8::Utils::OpenHandle(*global_proxy_template);
    Handle<FunctionTemplateInfo> global_constructor =
        Handle<FunctionTemplateInfo>(
            FunctionTemplateInfo::cast(data->constructor()));
    Handle<Object> proto_template(global_constructor->prototype_template(),
                                  isolate());
    if (!proto_template->IsUndefined()) {
      js_global_object_template =
          Handle<ObjectTemplateInfo>::cast(proto_template);
    }
  }

  if (js_global_object_template.is_null()) {
    Handle<String> name = Handle<String>(heap()->empty_string());
    Handle<Code> code = isolate()->builtins()->Illegal();
    Handle<JSObject> prototype =
        factory()->NewFunctionPrototype(isolate()->object_function());
    js_global_object_function = factory()->NewFunction(
        name, code, prototype, JS_GLOBAL_OBJECT_TYPE, JSGlobalObject::kSize);
#ifdef DEBUG
    LookupIterator it(prototype, factory()->constructor_string(),
                      LookupIterator::OWN_SKIP_INTERCEPTOR);
    Handle<Object> value = Object::GetProperty(&it).ToHandleChecked();
    DCHECK(it.IsFound());
    DCHECK_EQ(*isolate()->object_function(), *value);
#endif
  } else {
    Handle<FunctionTemplateInfo> js_global_object_constructor(
        FunctionTemplateInfo::cast(js_global_object_template->constructor()));
    js_global_object_function = ApiNatives::CreateApiFunction(
        isolate(), js_global_object_constructor, factory()->the_hole_value(),
        ApiNatives::GlobalObjectType);
  }

  js_global_object_function->initial_map()->set_is_prototype_map(true);
  js_global_object_function->initial_map()->set_dictionary_map(true);
  Handle<JSGlobalObject> global_object =
      factory()->NewJSGlobalObject(js_global_object_function);

  // Step 2: (re)initialize the global proxy object.
  Handle<JSFunction> global_proxy_function;
  if (global_proxy_template.IsEmpty()) {
    Handle<String> name = Handle<String>(heap()->empty_string());
    Handle<Code> code = isolate()->builtins()->Illegal();
    global_proxy_function = factory()->NewFunction(
        name, code, JS_GLOBAL_PROXY_TYPE, JSGlobalProxy::kSize);
  } else {
    Handle<ObjectTemplateInfo> data =
        v8::Utils::OpenHandle(*global_proxy_template);
    Handle<FunctionTemplateInfo> global_constructor(
            FunctionTemplateInfo::cast(data->constructor()));
    global_proxy_function = ApiNatives::CreateApiFunction(
        isolate(), global_constructor, factory()->the_hole_value(),
        ApiNatives::GlobalProxyType);
  }
  Handle<String> global_name = factory()->global_string();
  global_proxy_function->shared()->set_instance_class_name(*global_name);
  global_proxy_function->initial_map()->set_is_access_check_needed(true);
  global_proxy_function->initial_map()->set_has_hidden_prototype(true);

  // Set global_proxy.__proto__ to js_global after ConfigureGlobalObjects
  // Return the global proxy.

  factory()->ReinitializeJSGlobalProxy(global_proxy, global_proxy_function);
  return global_object;
}


void Genesis::HookUpGlobalProxy(Handle<JSGlobalObject> global_object,
                                Handle<JSGlobalProxy> global_proxy) {
  // Set the native context for the global object.
  global_object->set_native_context(*native_context());
  global_object->set_global_proxy(*global_proxy);
  global_proxy->set_native_context(*native_context());
  // If we deserialized the context, the global proxy is already
  // correctly set up. Otherwise it's undefined.
  DCHECK(native_context()->get(Context::GLOBAL_PROXY_INDEX)->IsUndefined() ||
         native_context()->global_proxy() == *global_proxy);
  native_context()->set_global_proxy(*global_proxy);
}


void Genesis::HookUpGlobalObject(Handle<JSGlobalObject> global_object) {
  Handle<JSGlobalObject> global_object_from_snapshot(
      JSGlobalObject::cast(native_context()->extension()));
  native_context()->set_extension(*global_object);
  native_context()->set_security_token(*global_object);

  TransferNamedProperties(global_object_from_snapshot, global_object);
  TransferIndexedProperties(global_object_from_snapshot, global_object);
}

static void InstallWithIntrinsicDefaultProto(Isolate* isolate,
                                             Handle<JSFunction> function,
                                             int context_index) {
  Handle<Smi> index(Smi::FromInt(context_index), isolate);
  JSObject::AddProperty(
      function, isolate->factory()->native_context_index_symbol(), index, NONE);
  isolate->native_context()->set(context_index, *function);
}


// This is only called if we are not using snapshots.  The equivalent
// work in the snapshot case is done in HookUpGlobalObject.
void Genesis::InitializeGlobal(Handle<JSGlobalObject> global_object,
                               Handle<JSFunction> empty_function,
                               GlobalContextType context_type) {
  // --- N a t i v e   C o n t e x t ---
  // Use the empty function as closure (no scope info).
  native_context()->set_closure(*empty_function);
  native_context()->set_previous(NULL);
  // Set extension and global object.
  native_context()->set_extension(*global_object);
  // Security setup: Set the security token of the native context to the global
  // object. This makes the security check between two different contexts fail
  // by default even in case of global object reinitialization.
  native_context()->set_security_token(*global_object);

  Isolate* isolate = global_object->GetIsolate();
  Factory* factory = isolate->factory();

  Handle<ScriptContextTable> script_context_table =
      factory->NewScriptContextTable();
  native_context()->set_script_context_table(*script_context_table);
  InstallGlobalThisBinding();

  {  // --- O b j e c t ---
    Handle<String> object_name = factory->Object_string();
    Handle<JSFunction> object_function = isolate->object_function();
    JSObject::AddProperty(global_object, object_name, object_function,
                          DONT_ENUM);

    SimpleInstallFunction(object_function, factory->assign_string(),
                          Builtins::kObjectAssign, 2, false);
    SimpleInstallFunction(object_function, factory->create_string(),
                          Builtins::kObjectCreate, 2, false);
    SimpleInstallFunction(object_function, "getOwnPropertyDescriptor",
                          Builtins::kObjectGetOwnPropertyDescriptor, 2, false);
    SimpleInstallFunction(object_function, "getOwnPropertyNames",
                          Builtins::kObjectGetOwnPropertyNames, 1, false);
    SimpleInstallFunction(object_function, "getOwnPropertySymbols",
                          Builtins::kObjectGetOwnPropertySymbols, 1, false);
    SimpleInstallFunction(object_function, "is",
                          Builtins::kObjectIs, 2, true);
    SimpleInstallFunction(object_function, "preventExtensions",
                          Builtins::kObjectPreventExtensions, 1, false);
    SimpleInstallFunction(object_function, "seal",
                          Builtins::kObjectSeal, 1, false);

    Handle<JSFunction> object_define_properties = SimpleInstallFunction(
        object_function, "defineProperties",
        Builtins::kObjectDefineProperties, 2, true);
    native_context()->set_object_define_properties(*object_define_properties);

    Handle<JSFunction> object_define_property = SimpleInstallFunction(
        object_function, factory->defineProperty_string(),
        Builtins::kObjectDefineProperty, 3, true);
    native_context()->set_object_define_property(*object_define_property);

    Handle<JSFunction> object_freeze = SimpleInstallFunction(
        object_function, "freeze", Builtins::kObjectFreeze, 1, false);
    native_context()->set_object_freeze(*object_freeze);

    Handle<JSFunction> object_get_prototype_of = SimpleInstallFunction(
        object_function, "getPrototypeOf", Builtins::kObjectGetPrototypeOf,
        1, false);
    native_context()->set_object_get_prototype_of(*object_get_prototype_of);

    Handle<JSFunction> object_is_extensible = SimpleInstallFunction(
        object_function, "isExtensible", Builtins::kObjectIsExtensible,
        1, false);
    native_context()->set_object_is_extensible(*object_is_extensible);

    Handle<JSFunction> object_is_frozen = SimpleInstallFunction(
        object_function, "isFrozen", Builtins::kObjectIsFrozen, 1, false);
    native_context()->set_object_is_frozen(*object_is_frozen);

    Handle<JSFunction> object_is_sealed = SimpleInstallFunction(
        object_function, "isSealed", Builtins::kObjectIsSealed, 1, false);
    native_context()->set_object_is_sealed(*object_is_sealed);

    Handle<JSFunction> object_keys = SimpleInstallFunction(
        object_function, "keys", Builtins::kObjectKeys, 1, false);
    native_context()->set_object_keys(*object_keys);

    SimpleInstallFunction(isolate->initial_object_prototype(),
                          "__defineGetter__", Builtins::kObjectDefineGetter, 2,
                          true);
    SimpleInstallFunction(isolate->initial_object_prototype(),
                          "__defineSetter__", Builtins::kObjectDefineSetter, 2,
                          true);
    SimpleInstallFunction(isolate->initial_object_prototype(), "hasOwnProperty",
                          Builtins::kObjectHasOwnProperty, 1, true);
    SimpleInstallFunction(isolate->initial_object_prototype(),
                          "__lookupGetter__", Builtins::kObjectLookupGetter, 1,
                          true);
    SimpleInstallFunction(isolate->initial_object_prototype(),
                          "__lookupSetter__", Builtins::kObjectLookupSetter, 1,
                          true);
  }

  Handle<JSObject> global(native_context()->global_object());

  {  // --- F u n c t i o n ---
    Handle<JSFunction> prototype = empty_function;
    Handle<JSFunction> function_fun =
        InstallFunction(global, "Function", JS_FUNCTION_TYPE, JSFunction::kSize,
                        prototype, Builtins::kFunctionConstructor);
    function_fun->set_prototype_or_initial_map(
        *sloppy_function_map_writable_prototype_);
    function_fun->shared()->DontAdaptArguments();
    function_fun->shared()->set_construct_stub(
        *isolate->builtins()->FunctionConstructor());
    function_fun->shared()->set_length(1);
    InstallWithIntrinsicDefaultProto(isolate, function_fun,
                                     Context::FUNCTION_FUNCTION_INDEX);

    // Setup the methods on the %FunctionPrototype%.
    SimpleInstallFunction(prototype, factory->apply_string(),
                          Builtins::kFunctionPrototypeApply, 2, false);
    SimpleInstallFunction(prototype, factory->bind_string(),
                          Builtins::kFunctionPrototypeBind, 1, false);
    SimpleInstallFunction(prototype, factory->call_string(),
                          Builtins::kFunctionPrototypeCall, 1, false);
    SimpleInstallFunction(prototype, factory->toString_string(),
                          Builtins::kFunctionPrototypeToString, 0, false);

    // Install the @@hasInstance function.
    Handle<JSFunction> has_instance = InstallFunction(
        prototype, factory->has_instance_symbol(), JS_OBJECT_TYPE,
        JSObject::kHeaderSize, MaybeHandle<JSObject>(),
        Builtins::kFunctionPrototypeHasInstance,
        static_cast<PropertyAttributes>(DONT_ENUM | DONT_DELETE | READ_ONLY));

    // Set the expected parameters for @@hasInstance to 1; required by builtin.
    has_instance->shared()->set_internal_formal_parameter_count(1);

    // Set the length for the function to satisfy ECMA-262.
    has_instance->shared()->set_length(1);

    // Install the "constructor" property on the %FunctionPrototype%.
    JSObject::AddProperty(prototype, factory->constructor_string(),
                          function_fun, DONT_ENUM);

    sloppy_function_map_writable_prototype_->SetConstructor(*function_fun);
    strict_function_map_writable_prototype_->SetConstructor(*function_fun);
  }

  {  // --- A r r a y ---
    Handle<JSFunction> array_function =
        InstallFunction(global, "Array", JS_ARRAY_TYPE, JSArray::kSize,
                        isolate->initial_object_prototype(),
                        Builtins::kArrayCode);
    array_function->shared()->DontAdaptArguments();
    array_function->shared()->set_builtin_function_id(kArrayCode);

    // This seems a bit hackish, but we need to make sure Array.length
    // is 1.
    array_function->shared()->set_length(1);

    Handle<Map> initial_map(array_function->initial_map());

    // This assert protects an optimization in
    // HGraphBuilder::JSArrayBuilder::EmitMapCode()
    DCHECK(initial_map->elements_kind() == GetInitialFastElementsKind());
    Map::EnsureDescriptorSlack(initial_map, 1);

    PropertyAttributes attribs = static_cast<PropertyAttributes>(
        DONT_ENUM | DONT_DELETE);

    Handle<AccessorInfo> array_length =
        Accessors::ArrayLengthInfo(isolate, attribs);
    {  // Add length.
      AccessorConstantDescriptor d(
          Handle<Name>(Name::cast(array_length->name())), array_length,
          attribs);
      initial_map->AppendDescriptor(&d);
    }

    InstallWithIntrinsicDefaultProto(isolate, array_function,
                                     Context::ARRAY_FUNCTION_INDEX);

    // Cache the array maps, needed by ArrayConstructorStub
    CacheInitialJSArrayMaps(native_context(), initial_map);
    ArrayConstructorStub array_constructor_stub(isolate);
    Handle<Code> code = array_constructor_stub.GetCode();
    array_function->shared()->set_construct_stub(*code);

    Handle<JSFunction> is_arraylike = SimpleInstallFunction(
        array_function, isolate->factory()->InternalizeUtf8String("isArray"),
        Builtins::kArrayIsArray, 1, true);
    native_context()->set_is_arraylike(*is_arraylike);
  }

  {  // --- N u m b e r ---
    Handle<JSFunction> number_fun = InstallFunction(
        global, "Number", JS_VALUE_TYPE, JSValue::kSize,
        isolate->initial_object_prototype(), Builtins::kNumberConstructor);
    number_fun->shared()->DontAdaptArguments();
    number_fun->shared()->set_construct_stub(
        *isolate->builtins()->NumberConstructor_ConstructStub());
    number_fun->shared()->set_length(1);
    InstallWithIntrinsicDefaultProto(isolate, number_fun,
                                     Context::NUMBER_FUNCTION_INDEX);
  }

  {  // --- B o o l e a n ---
    Handle<JSFunction> boolean_fun =
        InstallFunction(global, "Boolean", JS_VALUE_TYPE, JSValue::kSize,
                        isolate->initial_object_prototype(),
                        Builtins::kBooleanConstructor);
    boolean_fun->shared()->DontAdaptArguments();
    boolean_fun->shared()->set_construct_stub(
        *isolate->builtins()->BooleanConstructor_ConstructStub());
    boolean_fun->shared()->set_length(1);
    InstallWithIntrinsicDefaultProto(isolate, boolean_fun,
                                     Context::BOOLEAN_FUNCTION_INDEX);

    // Create the %BooleanPrototype%
    Handle<JSValue> prototype =
        Handle<JSValue>::cast(factory->NewJSObject(boolean_fun, TENURED));
    prototype->set_value(isolate->heap()->false_value());
    Accessors::FunctionSetPrototype(boolean_fun, prototype).Assert();

    // Install the "constructor" property on the {prototype}.
    JSObject::AddProperty(prototype, factory->constructor_string(), boolean_fun,
                          DONT_ENUM);

    // Install the Boolean.prototype methods.
    SimpleInstallFunction(prototype, "toString",
                          Builtins::kBooleanPrototypeToString, 0, false);
    SimpleInstallFunction(prototype, "valueOf",
                          Builtins::kBooleanPrototypeValueOf, 0, false);
  }

  {  // --- S t r i n g ---
    Handle<JSFunction> string_fun = InstallFunction(
        global, "String", JS_VALUE_TYPE, JSValue::kSize,
        isolate->initial_object_prototype(), Builtins::kStringConstructor);
    string_fun->shared()->set_construct_stub(
        *isolate->builtins()->StringConstructor_ConstructStub());
    string_fun->shared()->DontAdaptArguments();
    string_fun->shared()->set_length(1);
    InstallWithIntrinsicDefaultProto(isolate, string_fun,
                                     Context::STRING_FUNCTION_INDEX);

    Handle<Map> string_map =
        Handle<Map>(native_context()->string_function()->initial_map());
    string_map->set_elements_kind(FAST_STRING_WRAPPER_ELEMENTS);
    Map::EnsureDescriptorSlack(string_map, 1);

    PropertyAttributes attribs = static_cast<PropertyAttributes>(
        DONT_ENUM | DONT_DELETE | READ_ONLY);
    Handle<AccessorInfo> string_length(
        Accessors::StringLengthInfo(isolate, attribs));

    {  // Add length.
      AccessorConstantDescriptor d(factory->length_string(), string_length,
                                   attribs);
      string_map->AppendDescriptor(&d);
    }

    // Create the %StringPrototype%
    Handle<JSValue> prototype =
        Handle<JSValue>::cast(factory->NewJSObject(string_fun, TENURED));
    prototype->set_value(isolate->heap()->empty_string());
    Accessors::FunctionSetPrototype(string_fun, prototype).Assert();

    // Install the "constructor" property on the {prototype}.
    JSObject::AddProperty(prototype, factory->constructor_string(), string_fun,
                          DONT_ENUM);

    // Install the String.prototype methods.
    SimpleInstallFunction(prototype, "charAt", Builtins::kStringPrototypeCharAt,
                          1, true);
    SimpleInstallFunction(prototype, "charCodeAt",
                          Builtins::kStringPrototypeCharCodeAt, 1, true);
  }

  {
    // --- S y m b o l ---
    Handle<JSObject> prototype =
        factory->NewJSObject(isolate->object_function(), TENURED);
    Handle<JSFunction> symbol_fun =
        InstallFunction(global, "Symbol", JS_VALUE_TYPE, JSValue::kSize,
                        prototype, Builtins::kSymbolConstructor);
    symbol_fun->shared()->set_construct_stub(
        *isolate->builtins()->SymbolConstructor_ConstructStub());
    symbol_fun->shared()->set_length(0);
    symbol_fun->shared()->DontAdaptArguments();
    native_context()->set_symbol_function(*symbol_fun);

    // Install the "constructor" property on the {prototype}.
    JSObject::AddProperty(prototype, factory->constructor_string(), symbol_fun,
                          DONT_ENUM);
  }

  {  // --- D a t e ---
    // Builtin functions for Date.prototype.
    Handle<JSObject> prototype =
        factory->NewJSObject(isolate->object_function(), TENURED);
    Handle<JSFunction> date_fun =
        InstallFunction(global, "Date", JS_DATE_TYPE, JSDate::kSize, prototype,
                        Builtins::kDateConstructor);
    InstallWithIntrinsicDefaultProto(isolate, date_fun,
                                     Context::DATE_FUNCTION_INDEX);
    date_fun->shared()->set_construct_stub(
        *isolate->builtins()->DateConstructor_ConstructStub());
    date_fun->shared()->set_length(7);
    date_fun->shared()->DontAdaptArguments();

    // Install the Date.now, Date.parse and Date.UTC functions.
    SimpleInstallFunction(date_fun, "now", Builtins::kDateNow, 0, false);
    SimpleInstallFunction(date_fun, "parse", Builtins::kDateParse, 1, false);
    SimpleInstallFunction(date_fun, "UTC", Builtins::kDateUTC, 7, false);

    // Install the "constructor" property on the {prototype}.
    JSObject::AddProperty(prototype, factory->constructor_string(), date_fun,
                          DONT_ENUM);

    // Install the Date.prototype methods.
    SimpleInstallFunction(prototype, "toString",
                          Builtins::kDatePrototypeToString, 0, false);
    SimpleInstallFunction(prototype, "toDateString",
                          Builtins::kDatePrototypeToDateString, 0, false);
    SimpleInstallFunction(prototype, "toTimeString",
                          Builtins::kDatePrototypeToTimeString, 0, false);
    SimpleInstallFunction(prototype, "toISOString",
                          Builtins::kDatePrototypeToISOString, 0, false);
    Handle<JSFunction> to_utc_string =
        SimpleInstallFunction(prototype, "toUTCString",
                              Builtins::kDatePrototypeToUTCString, 0, false);
    InstallFunction(prototype, to_utc_string,
                    factory->InternalizeUtf8String("toGMTString"), DONT_ENUM);
    SimpleInstallFunction(prototype, "getDate", Builtins::kDatePrototypeGetDate,
                          0, true);
    SimpleInstallFunction(prototype, "setDate", Builtins::kDatePrototypeSetDate,
                          1, false);
    SimpleInstallFunction(prototype, "getDay", Builtins::kDatePrototypeGetDay,
                          0, true);
    SimpleInstallFunction(prototype, "getFullYear",
                          Builtins::kDatePrototypeGetFullYear, 0, true);
    SimpleInstallFunction(prototype, "setFullYear",
                          Builtins::kDatePrototypeSetFullYear, 3, false);
    SimpleInstallFunction(prototype, "getHours",
                          Builtins::kDatePrototypeGetHours, 0, true);
    SimpleInstallFunction(prototype, "setHours",
                          Builtins::kDatePrototypeSetHours, 4, false);
    SimpleInstallFunction(prototype, "getMilliseconds",
                          Builtins::kDatePrototypeGetMilliseconds, 0, true);
    SimpleInstallFunction(prototype, "setMilliseconds",
                          Builtins::kDatePrototypeSetMilliseconds, 1, false);
    SimpleInstallFunction(prototype, "getMinutes",
                          Builtins::kDatePrototypeGetMinutes, 0, true);
    SimpleInstallFunction(prototype, "setMinutes",
                          Builtins::kDatePrototypeSetMinutes, 3, false);
    SimpleInstallFunction(prototype, "getMonth",
                          Builtins::kDatePrototypeGetMonth, 0, true);
    SimpleInstallFunction(prototype, "setMonth",
                          Builtins::kDatePrototypeSetMonth, 2, false);
    SimpleInstallFunction(prototype, "getSeconds",
                          Builtins::kDatePrototypeGetSeconds, 0, true);
    SimpleInstallFunction(prototype, "setSeconds",
                          Builtins::kDatePrototypeSetSeconds, 2, false);
    SimpleInstallFunction(prototype, "getTime", Builtins::kDatePrototypeGetTime,
                          0, true);
    SimpleInstallFunction(prototype, "setTime", Builtins::kDatePrototypeSetTime,
                          1, false);
    SimpleInstallFunction(prototype, "getTimezoneOffset",
                          Builtins::kDatePrototypeGetTimezoneOffset, 0, true);
    SimpleInstallFunction(prototype, "getUTCDate",
                          Builtins::kDatePrototypeGetUTCDate, 0, true);
    SimpleInstallFunction(prototype, "setUTCDate",
                          Builtins::kDatePrototypeSetUTCDate, 1, false);
    SimpleInstallFunction(prototype, "getUTCDay",
                          Builtins::kDatePrototypeGetUTCDay, 0, true);
    SimpleInstallFunction(prototype, "getUTCFullYear",
                          Builtins::kDatePrototypeGetUTCFullYear, 0, true);
    SimpleInstallFunction(prototype, "setUTCFullYear",
                          Builtins::kDatePrototypeSetUTCFullYear, 3, false);
    SimpleInstallFunction(prototype, "getUTCHours",
                          Builtins::kDatePrototypeGetUTCHours, 0, true);
    SimpleInstallFunction(prototype, "setUTCHours",
                          Builtins::kDatePrototypeSetUTCHours, 4, false);
    SimpleInstallFunction(prototype, "getUTCMilliseconds",
                          Builtins::kDatePrototypeGetUTCMilliseconds, 0, true);
    SimpleInstallFunction(prototype, "setUTCMilliseconds",
                          Builtins::kDatePrototypeSetUTCMilliseconds, 1, false);
    SimpleInstallFunction(prototype, "getUTCMinutes",
                          Builtins::kDatePrototypeGetUTCMinutes, 0, true);
    SimpleInstallFunction(prototype, "setUTCMinutes",
                          Builtins::kDatePrototypeSetUTCMinutes, 3, false);
    SimpleInstallFunction(prototype, "getUTCMonth",
                          Builtins::kDatePrototypeGetUTCMonth, 0, true);
    SimpleInstallFunction(prototype, "setUTCMonth",
                          Builtins::kDatePrototypeSetUTCMonth, 2, false);
    SimpleInstallFunction(prototype, "getUTCSeconds",
                          Builtins::kDatePrototypeGetUTCSeconds, 0, true);
    SimpleInstallFunction(prototype, "setUTCSeconds",
                          Builtins::kDatePrototypeSetUTCSeconds, 2, false);
    SimpleInstallFunction(prototype, "valueOf", Builtins::kDatePrototypeValueOf,
                          0, false);
    SimpleInstallFunction(prototype, "getYear", Builtins::kDatePrototypeGetYear,
                          0, true);
    SimpleInstallFunction(prototype, "setYear", Builtins::kDatePrototypeSetYear,
                          1, false);

    // Install i18n fallback functions.
    SimpleInstallFunction(prototype, "toLocaleString",
                          Builtins::kDatePrototypeToString, 0, false);
    SimpleInstallFunction(prototype, "toLocaleDateString",
                          Builtins::kDatePrototypeToDateString, 0, false);
    SimpleInstallFunction(prototype, "toLocaleTimeString",
                          Builtins::kDatePrototypeToTimeString, 0, false);

    // Install the @@toPrimitive function.
    Handle<JSFunction> to_primitive = InstallFunction(
        prototype, factory->to_primitive_symbol(), JS_OBJECT_TYPE,
        JSObject::kHeaderSize, MaybeHandle<JSObject>(),
        Builtins::kDatePrototypeToPrimitive,
        static_cast<PropertyAttributes>(DONT_ENUM | READ_ONLY));

    // Set the expected parameters for @@toPrimitive to 1; required by builtin.
    to_primitive->shared()->set_internal_formal_parameter_count(1);

    // Set the length for the function to satisfy ECMA-262.
    to_primitive->shared()->set_length(1);
  }

  {  // -- R e g E x p
    // Builtin functions for RegExp.prototype.
    Handle<JSFunction> regexp_fun =
        InstallFunction(global, "RegExp", JS_REGEXP_TYPE, JSRegExp::kSize,
                        isolate->initial_object_prototype(),
                        Builtins::kIllegal);
    InstallWithIntrinsicDefaultProto(isolate, regexp_fun,
                                     Context::REGEXP_FUNCTION_INDEX);
    regexp_fun->shared()->set_construct_stub(
        *isolate->builtins()->JSBuiltinsConstructStub());

    DCHECK(regexp_fun->has_initial_map());
    Handle<Map> initial_map(regexp_fun->initial_map());

    DCHECK_EQ(0, initial_map->GetInObjectProperties());

    Map::EnsureDescriptorSlack(initial_map, 1);

    // ECMA-262, section 15.10.7.5.
    PropertyAttributes writable =
        static_cast<PropertyAttributes>(DONT_ENUM | DONT_DELETE);
    DataDescriptor field(factory->last_index_string(),
                         JSRegExp::kLastIndexFieldIndex, writable,
                         Representation::Tagged());
    initial_map->AppendDescriptor(&field);

    static const int num_fields = JSRegExp::kInObjectFieldCount;
    initial_map->SetInObjectProperties(num_fields);
    initial_map->set_unused_property_fields(0);
    initial_map->set_instance_size(initial_map->instance_size() +
                                   num_fields * kPointerSize);
  }

  {  // -- E r r o r
    Handle<JSFunction> error_fun = InstallFunction(
        global, "Error", JS_OBJECT_TYPE, JSObject::kHeaderSize,
        isolate->initial_object_prototype(), Builtins::kIllegal);
    InstallWithIntrinsicDefaultProto(isolate, error_fun,
                                     Context::ERROR_FUNCTION_INDEX);
  }

  {  // -- E v a l E r r o r
    Handle<JSFunction> eval_error_fun = InstallFunction(
        global, "EvalError", JS_OBJECT_TYPE, JSObject::kHeaderSize,
        isolate->initial_object_prototype(), Builtins::kIllegal);
    InstallWithIntrinsicDefaultProto(isolate, eval_error_fun,
                                     Context::EVAL_ERROR_FUNCTION_INDEX);
  }

  {  // -- R a n g e E r r o r
    Handle<JSFunction> range_error_fun = InstallFunction(
        global, "RangeError", JS_OBJECT_TYPE, JSObject::kHeaderSize,
        isolate->initial_object_prototype(), Builtins::kIllegal);
    InstallWithIntrinsicDefaultProto(isolate, range_error_fun,
                                     Context::RANGE_ERROR_FUNCTION_INDEX);
  }

  {  // -- R e f e r e n c e E r r o r
    Handle<JSFunction> reference_error_fun = InstallFunction(
        global, "ReferenceError", JS_OBJECT_TYPE, JSObject::kHeaderSize,
        isolate->initial_object_prototype(), Builtins::kIllegal);
    InstallWithIntrinsicDefaultProto(isolate, reference_error_fun,
                                     Context::REFERENCE_ERROR_FUNCTION_INDEX);
  }

  {  // -- S y n t a x E r r o r
    Handle<JSFunction> syntax_error_fun = InstallFunction(
        global, "SyntaxError", JS_OBJECT_TYPE, JSObject::kHeaderSize,
        isolate->initial_object_prototype(), Builtins::kIllegal);
    InstallWithIntrinsicDefaultProto(isolate, syntax_error_fun,
                                     Context::SYNTAX_ERROR_FUNCTION_INDEX);
  }

  {  // -- T y p e E r r o r
    Handle<JSFunction> type_error_fun = InstallFunction(
        global, "TypeError", JS_OBJECT_TYPE, JSObject::kHeaderSize,
        isolate->initial_object_prototype(), Builtins::kIllegal);
    InstallWithIntrinsicDefaultProto(isolate, type_error_fun,
                                     Context::TYPE_ERROR_FUNCTION_INDEX);
  }

  {  // -- U R I E r r o r
    Handle<JSFunction> uri_error_fun = InstallFunction(
        global, "URIError", JS_OBJECT_TYPE, JSObject::kHeaderSize,
        isolate->initial_object_prototype(), Builtins::kIllegal);
    InstallWithIntrinsicDefaultProto(isolate, uri_error_fun,
                                     Context::URI_ERROR_FUNCTION_INDEX);
  }

  // Initialize the embedder data slot.
  Handle<FixedArray> embedder_data = factory->NewFixedArray(3);
  native_context()->set_embedder_data(*embedder_data);

  if (context_type == THIN_CONTEXT) return;

  {  // -- J S O N
    Handle<String> name = factory->InternalizeUtf8String("JSON");
    Handle<JSFunction> cons = factory->NewFunction(name);
    JSFunction::SetInstancePrototype(cons,
        Handle<Object>(native_context()->initial_object_prototype(), isolate));
    cons->shared()->set_instance_class_name(*name);
    Handle<JSObject> json_object = factory->NewJSObject(cons, TENURED);
    DCHECK(json_object->IsJSObject());
    JSObject::AddProperty(global, name, json_object, DONT_ENUM);
  }

  {  // -- M a t h
    Handle<String> name = factory->InternalizeUtf8String("Math");
    Handle<JSFunction> cons = factory->NewFunction(name);
    JSFunction::SetInstancePrototype(
        cons,
        Handle<Object>(native_context()->initial_object_prototype(), isolate));
    cons->shared()->set_instance_class_name(*name);
    Handle<JSObject> math = factory->NewJSObject(cons, TENURED);
    DCHECK(math->IsJSObject());
    JSObject::AddProperty(global, name, math, DONT_ENUM);
    SimpleInstallFunction(math, "acos", Builtins::kMathAcos, 1, true);
    SimpleInstallFunction(math, "asin", Builtins::kMathAsin, 1, true);
    SimpleInstallFunction(math, "atan", Builtins::kMathAtan, 1, true);
    SimpleInstallFunction(math, "ceil", Builtins::kMathCeil, 1, true);
    SimpleInstallFunction(math, "clz32", Builtins::kMathClz32, 1, true);
    Handle<JSFunction> math_floor =
        SimpleInstallFunction(math, "floor", Builtins::kMathFloor, 1, true);
    native_context()->set_math_floor(*math_floor);
    SimpleInstallFunction(math, "fround", Builtins::kMathFround, 1, true);
    SimpleInstallFunction(math, "imul", Builtins::kMathImul, 2, true);
    SimpleInstallFunction(math, "max", Builtins::kMathMax, 2, false);
    SimpleInstallFunction(math, "min", Builtins::kMathMin, 2, false);
    SimpleInstallFunction(math, "round", Builtins::kMathRound, 1, true);
    Handle<JSFunction> math_sqrt =
        SimpleInstallFunction(math, "sqrt", Builtins::kMathSqrt, 1, true);
    native_context()->set_math_sqrt(*math_sqrt);
    SimpleInstallFunction(math, "trunc", Builtins::kMathTrunc, 1, true);
  }

  {  // -- A r r a y B u f f e r
    Handle<JSFunction> array_buffer_fun =
        InstallArrayBuffer(global, "ArrayBuffer");
    InstallWithIntrinsicDefaultProto(isolate, array_buffer_fun,
                                     Context::ARRAY_BUFFER_FUN_INDEX);
  }

  {  // -- T y p e d A r r a y s
#define INSTALL_TYPED_ARRAY(Type, type, TYPE, ctype, size)             \
  {                                                                    \
    Handle<JSFunction> fun;                                            \
    InstallTypedArray(#Type "Array", TYPE##_ELEMENTS, &fun);           \
    InstallWithIntrinsicDefaultProto(isolate, fun,                     \
                                     Context::TYPE##_ARRAY_FUN_INDEX); \
  }
    TYPED_ARRAYS(INSTALL_TYPED_ARRAY)
#undef INSTALL_TYPED_ARRAY

    Handle<JSFunction> data_view_fun = InstallFunction(
        global, "DataView", JS_DATA_VIEW_TYPE,
        JSDataView::kSizeWithInternalFields,
        isolate->initial_object_prototype(), Builtins::kDataViewConstructor);
    InstallWithIntrinsicDefaultProto(isolate, data_view_fun,
                                     Context::DATA_VIEW_FUN_INDEX);
    data_view_fun->shared()->set_construct_stub(
        *isolate->builtins()->DataViewConstructor_ConstructStub());
    data_view_fun->shared()->set_length(3);
    data_view_fun->shared()->DontAdaptArguments();
  }

  {  // -- M a p
    Handle<JSFunction> js_map_fun = InstallFunction(
        global, "Map", JS_MAP_TYPE, JSMap::kSize,
        isolate->initial_object_prototype(), Builtins::kIllegal);
    InstallWithIntrinsicDefaultProto(isolate, js_map_fun,
                                     Context::JS_MAP_FUN_INDEX);
  }

  {  // -- S e t
    Handle<JSFunction> js_set_fun = InstallFunction(
        global, "Set", JS_SET_TYPE, JSSet::kSize,
        isolate->initial_object_prototype(), Builtins::kIllegal);
    InstallWithIntrinsicDefaultProto(isolate, js_set_fun,
                                     Context::JS_SET_FUN_INDEX);
  }

  {  // -- I t e r a t o r R e s u l t
    Handle<Map> map =
        factory->NewMap(JS_OBJECT_TYPE, JSIteratorResult::kSize);
    Map::SetPrototype(map, isolate->initial_object_prototype());
    Map::EnsureDescriptorSlack(map, 2);

    {  // value
      DataDescriptor d(factory->value_string(), JSIteratorResult::kValueIndex,
                       NONE, Representation::Tagged());
      map->AppendDescriptor(&d);
    }

    {  // done
      DataDescriptor d(factory->done_string(), JSIteratorResult::kDoneIndex,
                       NONE, Representation::Tagged());
      map->AppendDescriptor(&d);
    }

    map->SetConstructor(native_context()->object_function());
    map->SetInObjectProperties(2);
    native_context()->set_iterator_result_map(*map);
  }

  {  // -- W e a k M a p
    Handle<JSFunction> js_weak_map_fun = InstallFunction(
        global, "WeakMap", JS_WEAK_MAP_TYPE, JSWeakMap::kSize,
        isolate->initial_object_prototype(), Builtins::kIllegal);
    InstallWithIntrinsicDefaultProto(isolate, js_weak_map_fun,
                                     Context::JS_WEAK_MAP_FUN_INDEX);
  }

  {  // -- W e a k S e t
    Handle<JSFunction> js_weak_set_fun = InstallFunction(
        global, "WeakSet", JS_WEAK_SET_TYPE, JSWeakSet::kSize,
        isolate->initial_object_prototype(), Builtins::kIllegal);
    InstallWithIntrinsicDefaultProto(isolate, js_weak_set_fun,
                                     Context::JS_WEAK_SET_FUN_INDEX);
  }

  {  // -- P r o x y
    CreateJSProxyMaps();

    Handle<String> name = factory->Proxy_string();
    Handle<Code> code(isolate->builtins()->ProxyConstructor());

    Handle<JSFunction> proxy_function =
        factory->NewFunction(isolate->proxy_function_map(),
                             factory->Proxy_string(), MaybeHandle<Code>(code));

    JSFunction::SetInitialMap(
        proxy_function, Handle<Map>(native_context()->proxy_map(), isolate),
        factory->null_value());

    proxy_function->shared()->set_construct_stub(
        *isolate->builtins()->ProxyConstructor_ConstructStub());
    proxy_function->shared()->set_internal_formal_parameter_count(2);
    proxy_function->shared()->set_length(2);

    native_context()->set_proxy_function(*proxy_function);
    InstallFunction(global, name, proxy_function, factory->Object_string());
  }

  {  // -- R e f l e c t
    Handle<String> reflect_string = factory->InternalizeUtf8String("Reflect");
    Handle<JSObject> reflect =
        factory->NewJSObject(isolate->object_function(), TENURED);
    JSObject::AddProperty(global, reflect_string, reflect, DONT_ENUM);

    Handle<JSFunction> define_property =
        SimpleInstallFunction(reflect, factory->defineProperty_string(),
                              Builtins::kReflectDefineProperty, 3, true);
    native_context()->set_reflect_define_property(*define_property);

    Handle<JSFunction> delete_property =
        SimpleInstallFunction(reflect, factory->deleteProperty_string(),
                              Builtins::kReflectDeleteProperty, 2, true);
    native_context()->set_reflect_delete_property(*delete_property);

    Handle<JSFunction> apply = SimpleInstallFunction(
        reflect, factory->apply_string(), Builtins::kReflectApply, 3, false);
    native_context()->set_reflect_apply(*apply);

    Handle<JSFunction> construct =
        SimpleInstallFunction(reflect, factory->construct_string(),
                              Builtins::kReflectConstruct, 2, false);
    native_context()->set_reflect_construct(*construct);

    SimpleInstallFunction(reflect, factory->get_string(), Builtins::kReflectGet,
                          2, false);
    SimpleInstallFunction(reflect, factory->getOwnPropertyDescriptor_string(),
                          Builtins::kReflectGetOwnPropertyDescriptor, 2, true);
    SimpleInstallFunction(reflect, factory->getPrototypeOf_string(),
                          Builtins::kReflectGetPrototypeOf, 1, true);
    SimpleInstallFunction(reflect, factory->has_string(), Builtins::kReflectHas,
                          2, true);
    SimpleInstallFunction(reflect, factory->isExtensible_string(),
                          Builtins::kReflectIsExtensible, 1, true);
    SimpleInstallFunction(reflect, factory->ownKeys_string(),
                          Builtins::kReflectOwnKeys, 1, true);
    SimpleInstallFunction(reflect, factory->preventExtensions_string(),
                          Builtins::kReflectPreventExtensions, 1, true);
    SimpleInstallFunction(reflect, factory->set_string(), Builtins::kReflectSet,
                          3, false);
    SimpleInstallFunction(reflect, factory->setPrototypeOf_string(),
                          Builtins::kReflectSetPrototypeOf, 2, true);
  }

  {  // --- B o u n d F u n c t i o n
    Handle<Map> map =
        factory->NewMap(JS_BOUND_FUNCTION_TYPE, JSBoundFunction::kSize);
    map->set_is_callable();
    Map::SetPrototype(map, empty_function);

    PropertyAttributes roc_attribs =
        static_cast<PropertyAttributes>(DONT_ENUM | READ_ONLY);
    Map::EnsureDescriptorSlack(map, 2);

    Handle<AccessorInfo> bound_length =
        Accessors::BoundFunctionLengthInfo(isolate, roc_attribs);
    {  // length
      AccessorConstantDescriptor d(factory->length_string(), bound_length,
                                   roc_attribs);
      map->AppendDescriptor(&d);
    }
    Handle<AccessorInfo> bound_name =
        Accessors::BoundFunctionNameInfo(isolate, roc_attribs);
    {  // length
      AccessorConstantDescriptor d(factory->name_string(), bound_name,
                                   roc_attribs);
      map->AppendDescriptor(&d);
    }
    map->SetInObjectProperties(0);
    native_context()->set_bound_function_without_constructor_map(*map);

    map = Map::Copy(map, "IsConstructor");
    map->set_is_constructor(true);
    native_context()->set_bound_function_with_constructor_map(*map);
  }

  {  // --- sloppy arguments map
    // Make sure we can recognize argument objects at runtime.
    // This is done by introducing an anonymous function with
    // class_name equals 'Arguments'.
    Handle<String> arguments_string = factory->Arguments_string();
    Handle<Code> code = isolate->builtins()->Illegal();
    Handle<JSFunction> function = factory->NewFunctionWithoutPrototype(
        arguments_string, code);
    function->shared()->set_instance_class_name(*arguments_string);

    Handle<Map> map = factory->NewMap(
        JS_OBJECT_TYPE, JSSloppyArgumentsObject::kSize, FAST_ELEMENTS);
    // Create the descriptor array for the arguments object.
    Map::EnsureDescriptorSlack(map, 2);

    {  // length
      DataDescriptor d(factory->length_string(),
                       JSSloppyArgumentsObject::kLengthIndex, DONT_ENUM,
                       Representation::Tagged());
      map->AppendDescriptor(&d);
    }
    {  // callee
      DataDescriptor d(factory->callee_string(),
                       JSSloppyArgumentsObject::kCalleeIndex, DONT_ENUM,
                       Representation::Tagged());
      map->AppendDescriptor(&d);
    }
    // @@iterator method is added later.

    map->SetInObjectProperties(2);
    native_context()->set_sloppy_arguments_map(*map);

    DCHECK(!function->has_initial_map());
    JSFunction::SetInitialMap(function, map,
                              isolate->initial_object_prototype());

    DCHECK(!map->is_dictionary_map());
    DCHECK(IsFastObjectElementsKind(map->elements_kind()));
  }

  {  // --- fast and slow aliased arguments map
    Handle<Map> map = isolate->sloppy_arguments_map();
    map = Map::Copy(map, "FastAliasedArguments");
    map->set_elements_kind(FAST_SLOPPY_ARGUMENTS_ELEMENTS);
    DCHECK_EQ(2, map->GetInObjectProperties());
    native_context()->set_fast_aliased_arguments_map(*map);

    map = Map::Copy(map, "SlowAliasedArguments");
    map->set_elements_kind(SLOW_SLOPPY_ARGUMENTS_ELEMENTS);
    DCHECK_EQ(2, map->GetInObjectProperties());
    native_context()->set_slow_aliased_arguments_map(*map);
  }

  {  // --- strict mode arguments map
    const PropertyAttributes attributes =
      static_cast<PropertyAttributes>(DONT_ENUM | DONT_DELETE | READ_ONLY);

    // Create the ThrowTypeError functions.
    Handle<AccessorPair> callee = factory->NewAccessorPair();
    Handle<AccessorPair> caller = factory->NewAccessorPair();

    Handle<JSFunction> poison = GetStrictArgumentsPoisonFunction();

    // Install the ThrowTypeError functions.
    callee->set_getter(*poison);
    callee->set_setter(*poison);
    caller->set_getter(*poison);
    caller->set_setter(*poison);

    // Create the map. Allocate one in-object field for length.
    Handle<Map> map = factory->NewMap(
        JS_OBJECT_TYPE, JSStrictArgumentsObject::kSize, FAST_ELEMENTS);
    // Create the descriptor array for the arguments object.
    Map::EnsureDescriptorSlack(map, 3);

    {  // length
      DataDescriptor d(factory->length_string(),
                       JSStrictArgumentsObject::kLengthIndex, DONT_ENUM,
                       Representation::Tagged());
      map->AppendDescriptor(&d);
    }
    {  // callee
      AccessorConstantDescriptor d(factory->callee_string(), callee,
                                   attributes);
      map->AppendDescriptor(&d);
    }
    {  // caller
      AccessorConstantDescriptor d(factory->caller_string(), caller,
                                   attributes);
      map->AppendDescriptor(&d);
    }
    // @@iterator method is added later.

    DCHECK_EQ(native_context()->object_function()->prototype(),
              *isolate->initial_object_prototype());
    Map::SetPrototype(map, isolate->initial_object_prototype());
    map->SetInObjectProperties(1);

    // Copy constructor from the sloppy arguments boilerplate.
    map->SetConstructor(
        native_context()->sloppy_arguments_map()->GetConstructor());

    native_context()->set_strict_arguments_map(*map);

    DCHECK(!map->is_dictionary_map());
    DCHECK(IsFastObjectElementsKind(map->elements_kind()));
  }

  {  // --- context extension
    // Create a function for the context extension objects.
    Handle<Code> code = isolate->builtins()->Illegal();
    Handle<JSFunction> context_extension_fun = factory->NewFunction(
        factory->empty_string(), code, JS_CONTEXT_EXTENSION_OBJECT_TYPE,
        JSObject::kHeaderSize);

    Handle<String> name = factory->InternalizeOneByteString(
        STATIC_CHAR_VECTOR("context_extension"));
    context_extension_fun->shared()->set_instance_class_name(*name);
    native_context()->set_context_extension_function(*context_extension_fun);
  }


  {
    // Set up the call-as-function delegate.
    Handle<Code> code = isolate->builtins()->HandleApiCallAsFunction();
    Handle<JSFunction> delegate = factory->NewFunction(
        factory->empty_string(), code, JS_OBJECT_TYPE, JSObject::kHeaderSize);
    native_context()->set_call_as_function_delegate(*delegate);
    delegate->shared()->DontAdaptArguments();
  }

  {
    // Set up the call-as-constructor delegate.
    Handle<Code> code = isolate->builtins()->HandleApiCallAsConstructor();
    Handle<JSFunction> delegate = factory->NewFunction(
        factory->empty_string(), code, JS_OBJECT_TYPE, JSObject::kHeaderSize);
    native_context()->set_call_as_constructor_delegate(*delegate);
    delegate->shared()->DontAdaptArguments();
  }
}  // NOLINT(readability/fn_size)


void Genesis::InstallTypedArray(const char* name, ElementsKind elements_kind,
                                Handle<JSFunction>* fun) {
  Handle<JSObject> global = Handle<JSObject>(native_context()->global_object());
  Handle<JSFunction> result = InstallFunction(
      global, name, JS_TYPED_ARRAY_TYPE, JSTypedArray::kSize,
      isolate()->initial_object_prototype(), Builtins::kIllegal);

  Handle<Map> initial_map = isolate()->factory()->NewMap(
      JS_TYPED_ARRAY_TYPE,
      JSTypedArray::kSizeWithInternalFields,
      elements_kind);
  JSFunction::SetInitialMap(result, initial_map,
                            handle(initial_map->prototype(), isolate()));
  *fun = result;
}


void Genesis::InitializeExperimentalGlobal() {
#define FEATURE_INITIALIZE_GLOBAL(id, descr) InitializeGlobal_##id();

  HARMONY_INPROGRESS(FEATURE_INITIALIZE_GLOBAL)
  HARMONY_STAGED(FEATURE_INITIALIZE_GLOBAL)
  HARMONY_SHIPPING(FEATURE_INITIALIZE_GLOBAL)
  FEATURE_INITIALIZE_GLOBAL(promise_extra, "")
  FEATURE_INITIALIZE_GLOBAL(intl_extra, "")
#undef FEATURE_INITIALIZE_GLOBAL
}


bool Bootstrapper::CompileBuiltin(Isolate* isolate, int index) {
  Vector<const char> name = Natives::GetScriptName(index);
  Handle<String> source_code =
      isolate->bootstrapper()->SourceLookup<Natives>(index);

  // We pass in extras_utils so that builtin code can set it up for later use
  // by actual extras code, compiled with CompileExtraBuiltin.
  Handle<Object> global = isolate->global_object();
  Handle<Object> utils = isolate->natives_utils_object();
  Handle<Object> extras_utils = isolate->extras_utils_object();
  Handle<Object> args[] = {global, utils, extras_utils};

  return Bootstrapper::CompileNative(isolate, name, source_code,
                                     arraysize(args), args, NATIVES_CODE);
}


bool Bootstrapper::CompileExperimentalBuiltin(Isolate* isolate, int index) {
  HandleScope scope(isolate);
  Vector<const char> name = ExperimentalNatives::GetScriptName(index);
  Handle<String> source_code =
      isolate->bootstrapper()->SourceLookup<ExperimentalNatives>(index);
  Handle<Object> global = isolate->global_object();
  Handle<Object> utils = isolate->natives_utils_object();
  Handle<Object> args[] = {global, utils};
  return Bootstrapper::CompileNative(isolate, name, source_code,
                                     arraysize(args), args, NATIVES_CODE);
}


bool Bootstrapper::CompileExtraBuiltin(Isolate* isolate, int index) {
  HandleScope scope(isolate);
  Vector<const char> name = ExtraNatives::GetScriptName(index);
  Handle<String> source_code =
      isolate->bootstrapper()->SourceLookup<ExtraNatives>(index);
  Handle<Object> global = isolate->global_object();
  Handle<Object> binding = isolate->extras_binding_object();
  Handle<Object> extras_utils = isolate->extras_utils_object();
  Handle<Object> args[] = {global, binding, extras_utils};
  return Bootstrapper::CompileNative(isolate, name, source_code,
                                     arraysize(args), args, EXTENSION_CODE);
}


bool Bootstrapper::CompileExperimentalExtraBuiltin(Isolate* isolate,
                                                   int index) {
  HandleScope scope(isolate);
  Vector<const char> name = ExperimentalExtraNatives::GetScriptName(index);
  Handle<String> source_code =
      isolate->bootstrapper()->SourceLookup<ExperimentalExtraNatives>(index);
  Handle<Object> global = isolate->global_object();
  Handle<Object> binding = isolate->extras_binding_object();
  Handle<Object> extras_utils = isolate->extras_utils_object();
  Handle<Object> args[] = {global, binding, extras_utils};
  return Bootstrapper::CompileNative(isolate, name, source_code,
                                     arraysize(args), args, EXTENSION_CODE);
}

bool Bootstrapper::CompileNative(Isolate* isolate, Vector<const char> name,
                                 Handle<String> source, int argc,
                                 Handle<Object> argv[],
                                 NativesFlag natives_flag) {
  SuppressDebug compiling_natives(isolate->debug());
  // During genesis, the boilerplate for stack overflow won't work until the
  // environment has been at least partially initialized. Add a stack check
  // before entering JS code to catch overflow early.
  StackLimitCheck check(isolate);
  if (check.JsHasOverflowed(1 * KB)) {
    isolate->StackOverflow();
    return false;
  }

  Handle<Context> context(isolate->context());

  Handle<String> script_name =
      isolate->factory()->NewStringFromUtf8(name).ToHandleChecked();
  Handle<SharedFunctionInfo> function_info =
      Compiler::GetSharedFunctionInfoForScript(
          source, script_name, 0, 0, ScriptOriginOptions(), Handle<Object>(),
          context, NULL, NULL, ScriptCompiler::kNoCompileOptions, natives_flag,
          false);
  if (function_info.is_null()) return false;

  DCHECK(context->IsNativeContext());

  Handle<JSFunction> fun =
      isolate->factory()->NewFunctionFromSharedFunctionInfo(function_info,
                                                            context);
  Handle<Object> receiver = isolate->factory()->undefined_value();

  // For non-extension scripts, run script to get the function wrapper.
  Handle<Object> wrapper;
  if (!Execution::Call(isolate, fun, receiver, 0, NULL).ToHandle(&wrapper)) {
    return false;
  }
  // Then run the function wrapper.
  return !Execution::Call(isolate, Handle<JSFunction>::cast(wrapper), receiver,
                          argc, argv).is_null();
}


bool Genesis::CallUtilsFunction(Isolate* isolate, const char* name) {
  Handle<JSObject> utils =
      Handle<JSObject>::cast(isolate->natives_utils_object());
  Handle<String> name_string =
      isolate->factory()->NewStringFromAsciiChecked(name);
  Handle<Object> fun = JSObject::GetDataProperty(utils, name_string);
  Handle<Object> receiver = isolate->factory()->undefined_value();
  Handle<Object> args[] = {utils};
  return !Execution::Call(isolate, fun, receiver, 1, args).is_null();
}


bool Genesis::CompileExtension(Isolate* isolate, v8::Extension* extension) {
  Factory* factory = isolate->factory();
  HandleScope scope(isolate);
  Handle<SharedFunctionInfo> function_info;

  Handle<String> source =
      isolate->factory()
          ->NewExternalStringFromOneByte(extension->source())
          .ToHandleChecked();
  DCHECK(source->IsOneByteRepresentation());

  // If we can't find the function in the cache, we compile a new
  // function and insert it into the cache.
  Vector<const char> name = CStrVector(extension->name());
  SourceCodeCache* cache = isolate->bootstrapper()->extensions_cache();
  Handle<Context> context(isolate->context());
  DCHECK(context->IsNativeContext());

  if (!cache->Lookup(name, &function_info)) {
    Handle<String> script_name =
        factory->NewStringFromUtf8(name).ToHandleChecked();
    function_info = Compiler::GetSharedFunctionInfoForScript(
        source, script_name, 0, 0, ScriptOriginOptions(), Handle<Object>(),
        context, extension, NULL, ScriptCompiler::kNoCompileOptions,
        EXTENSION_CODE, false);
    if (function_info.is_null()) return false;
    cache->Add(name, function_info);
  }

  // Set up the function context. Conceptually, we should clone the
  // function before overwriting the context but since we're in a
  // single-threaded environment it is not strictly necessary.
  Handle<JSFunction> fun =
      factory->NewFunctionFromSharedFunctionInfo(function_info, context);

  // Call function using either the runtime object or the global
  // object as the receiver. Provide no parameters.
  Handle<Object> receiver = isolate->global_object();
  return !Execution::Call(isolate, fun, receiver, 0, NULL).is_null();
}


static Handle<JSObject> ResolveBuiltinIdHolder(Handle<Context> native_context,
                                               const char* holder_expr) {
  Isolate* isolate = native_context->GetIsolate();
  Factory* factory = isolate->factory();
  Handle<JSGlobalObject> global(native_context->global_object());
  const char* period_pos = strchr(holder_expr, '.');
  if (period_pos == NULL) {
    return Handle<JSObject>::cast(
        Object::GetPropertyOrElement(
            global, factory->InternalizeUtf8String(holder_expr))
            .ToHandleChecked());
  }
  const char* inner = period_pos + 1;
  DCHECK(!strchr(inner, '.'));
  Vector<const char> property(holder_expr,
                              static_cast<int>(period_pos - holder_expr));
  Handle<String> property_string = factory->InternalizeUtf8String(property);
  DCHECK(!property_string.is_null());
  Handle<JSObject> object = Handle<JSObject>::cast(
      JSReceiver::GetProperty(global, property_string).ToHandleChecked());
  if (strcmp("prototype", inner) == 0) {
    Handle<JSFunction> function = Handle<JSFunction>::cast(object);
    return Handle<JSObject>(JSObject::cast(function->prototype()));
  }
  Handle<String> inner_string = factory->InternalizeUtf8String(inner);
  DCHECK(!inner_string.is_null());
  Handle<Object> value =
      JSReceiver::GetProperty(object, inner_string).ToHandleChecked();
  return Handle<JSObject>::cast(value);
}

void Genesis::ConfigureUtilsObject(GlobalContextType context_type) {
  switch (context_type) {
    // We still need the utils object to find debug functions.
    case DEBUG_CONTEXT:
      return;
    // Expose the natives in global if a valid name for it is specified.
    case FULL_CONTEXT: {
      // We still need the utils object after deserialization.
      if (isolate()->serializer_enabled()) return;
      if (FLAG_expose_natives_as == NULL) break;
      if (strlen(FLAG_expose_natives_as) == 0) break;
      HandleScope scope(isolate());
      Handle<String> natives_key =
          factory()->InternalizeUtf8String(FLAG_expose_natives_as);
      uint32_t dummy_index;
      if (natives_key->AsArrayIndex(&dummy_index)) break;
      Handle<Object> utils = isolate()->natives_utils_object();
      Handle<JSObject> global = isolate()->global_object();
      JSObject::AddProperty(global, natives_key, utils, DONT_ENUM);
      break;
    }
    case THIN_CONTEXT:
      break;
  }

  // The utils object can be removed for cases that reach this point.
  native_context()->set_natives_utils_object(heap()->undefined_value());
}


void Bootstrapper::ExportFromRuntime(Isolate* isolate,
                                     Handle<JSObject> container) {
  Factory* factory = isolate->factory();
  HandleScope scope(isolate);
  Handle<Context> native_context = isolate->native_context();
#define EXPORT_PRIVATE_SYMBOL(NAME)                                       \
  Handle<String> NAME##_name = factory->NewStringFromAsciiChecked(#NAME); \
  JSObject::AddProperty(container, NAME##_name, factory->NAME(), NONE);
  PRIVATE_SYMBOL_LIST(EXPORT_PRIVATE_SYMBOL)
#undef EXPORT_PRIVATE_SYMBOL

#define EXPORT_PUBLIC_SYMBOL(NAME, DESCRIPTION)                           \
  Handle<String> NAME##_name = factory->NewStringFromAsciiChecked(#NAME); \
  JSObject::AddProperty(container, NAME##_name, factory->NAME(), NONE);
  PUBLIC_SYMBOL_LIST(EXPORT_PUBLIC_SYMBOL)
  WELL_KNOWN_SYMBOL_LIST(EXPORT_PUBLIC_SYMBOL)
#undef EXPORT_PUBLIC_SYMBOL

  {
    Handle<JSFunction> to_string = InstallFunction(
        container, "object_to_string", JS_OBJECT_TYPE, JSObject::kHeaderSize,
        MaybeHandle<JSObject>(), Builtins::kObjectProtoToString);
    to_string->shared()->DontAdaptArguments();
    to_string->shared()->set_length(0);
    native_context->set_object_to_string(*to_string);
  }

  Handle<JSObject> iterator_prototype;

  {
    PrototypeIterator iter(native_context->generator_object_prototype_map());
    iter.Advance();  // Advance to the prototype of generator_object_prototype.
    iterator_prototype = Handle<JSObject>(iter.GetCurrent<JSObject>());

    JSObject::AddProperty(container,
                          factory->InternalizeUtf8String("IteratorPrototype"),
                          iterator_prototype, NONE);
  }

  {
    PrototypeIterator iter(native_context->sloppy_generator_function_map());
    Handle<JSObject> generator_function_prototype(iter.GetCurrent<JSObject>());

    JSObject::AddProperty(
        container, factory->InternalizeUtf8String("GeneratorFunctionPrototype"),
        generator_function_prototype, NONE);

    static const bool kUseStrictFunctionMap = true;
    Handle<JSFunction> generator_function_function = InstallFunction(
        container, "GeneratorFunction", JS_FUNCTION_TYPE, JSFunction::kSize,
        generator_function_prototype, Builtins::kGeneratorFunctionConstructor,
        kUseStrictFunctionMap);
    generator_function_function->set_prototype_or_initial_map(
        native_context->sloppy_generator_function_map());
    generator_function_function->shared()->DontAdaptArguments();
    generator_function_function->shared()->set_construct_stub(
        *isolate->builtins()->GeneratorFunctionConstructor());
    generator_function_function->shared()->set_length(1);
    InstallWithIntrinsicDefaultProto(
        isolate, generator_function_function,
        Context::GENERATOR_FUNCTION_FUNCTION_INDEX);

    SetObjectPrototype(generator_function_function,
                       isolate->function_function());
    JSObject::AddProperty(
        generator_function_prototype, factory->constructor_string(),
        generator_function_function,
        static_cast<PropertyAttributes>(DONT_ENUM | READ_ONLY));

    native_context->sloppy_generator_function_map()->SetConstructor(
        *generator_function_function);
    native_context->strict_generator_function_map()->SetConstructor(
        *generator_function_function);
  }

  {  // -- S e t I t e r a t o r
    Handle<JSObject> set_iterator_prototype =
        isolate->factory()->NewJSObject(isolate->object_function(), TENURED);
    SetObjectPrototype(set_iterator_prototype, iterator_prototype);
    Handle<JSFunction> set_iterator_function = InstallFunction(
        container, "SetIterator", JS_SET_ITERATOR_TYPE, JSSetIterator::kSize,
        set_iterator_prototype, Builtins::kIllegal);
    native_context->set_set_iterator_map(set_iterator_function->initial_map());
  }

  {  // -- M a p I t e r a t o r
    Handle<JSObject> map_iterator_prototype =
        isolate->factory()->NewJSObject(isolate->object_function(), TENURED);
    SetObjectPrototype(map_iterator_prototype, iterator_prototype);
    Handle<JSFunction> map_iterator_function = InstallFunction(
        container, "MapIterator", JS_MAP_ITERATOR_TYPE, JSMapIterator::kSize,
        map_iterator_prototype, Builtins::kIllegal);
    native_context->set_map_iterator_map(map_iterator_function->initial_map());
  }

  {  // -- S c r i p t
    // Builtin functions for Script.
    Handle<JSFunction> script_fun = InstallFunction(
        container, "Script", JS_VALUE_TYPE, JSValue::kSize,
        isolate->initial_object_prototype(), Builtins::kIllegal);
    Handle<JSObject> prototype =
        factory->NewJSObject(isolate->object_function(), TENURED);
    Accessors::FunctionSetPrototype(script_fun, prototype).Assert();
    native_context->set_script_function(*script_fun);

    Handle<Map> script_map = Handle<Map>(script_fun->initial_map());
    Map::EnsureDescriptorSlack(script_map, 15);

    PropertyAttributes attribs =
        static_cast<PropertyAttributes>(DONT_ENUM | DONT_DELETE | READ_ONLY);

    Handle<AccessorInfo> script_column =
        Accessors::ScriptColumnOffsetInfo(isolate, attribs);
    {
      AccessorConstantDescriptor d(
          Handle<Name>(Name::cast(script_column->name())), script_column,
          attribs);
      script_map->AppendDescriptor(&d);
    }

    Handle<AccessorInfo> script_id = Accessors::ScriptIdInfo(isolate, attribs);
    {
      AccessorConstantDescriptor d(Handle<Name>(Name::cast(script_id->name())),
                                   script_id, attribs);
      script_map->AppendDescriptor(&d);
    }


    Handle<AccessorInfo> script_name =
        Accessors::ScriptNameInfo(isolate, attribs);
    {
      AccessorConstantDescriptor d(
          Handle<Name>(Name::cast(script_name->name())), script_name, attribs);
      script_map->AppendDescriptor(&d);
    }

    Handle<AccessorInfo> script_line =
        Accessors::ScriptLineOffsetInfo(isolate, attribs);
    {
      AccessorConstantDescriptor d(
          Handle<Name>(Name::cast(script_line->name())), script_line, attribs);
      script_map->AppendDescriptor(&d);
    }

    Handle<AccessorInfo> script_source =
        Accessors::ScriptSourceInfo(isolate, attribs);
    {
      AccessorConstantDescriptor d(
          Handle<Name>(Name::cast(script_source->name())), script_source,
          attribs);
      script_map->AppendDescriptor(&d);
    }

    Handle<AccessorInfo> script_type =
        Accessors::ScriptTypeInfo(isolate, attribs);
    {
      AccessorConstantDescriptor d(
          Handle<Name>(Name::cast(script_type->name())), script_type, attribs);
      script_map->AppendDescriptor(&d);
    }

    Handle<AccessorInfo> script_compilation_type =
        Accessors::ScriptCompilationTypeInfo(isolate, attribs);
    {
      AccessorConstantDescriptor d(
          Handle<Name>(Name::cast(script_compilation_type->name())),
          script_compilation_type, attribs);
      script_map->AppendDescriptor(&d);
    }

    Handle<AccessorInfo> script_line_ends =
        Accessors::ScriptLineEndsInfo(isolate, attribs);
    {
      AccessorConstantDescriptor d(
          Handle<Name>(Name::cast(script_line_ends->name())), script_line_ends,
          attribs);
      script_map->AppendDescriptor(&d);
    }

    Handle<AccessorInfo> script_context_data =
        Accessors::ScriptContextDataInfo(isolate, attribs);
    {
      AccessorConstantDescriptor d(
          Handle<Name>(Name::cast(script_context_data->name())),
          script_context_data, attribs);
      script_map->AppendDescriptor(&d);
    }

    Handle<AccessorInfo> script_eval_from_script =
        Accessors::ScriptEvalFromScriptInfo(isolate, attribs);
    {
      AccessorConstantDescriptor d(
          Handle<Name>(Name::cast(script_eval_from_script->name())),
          script_eval_from_script, attribs);
      script_map->AppendDescriptor(&d);
    }

    Handle<AccessorInfo> script_eval_from_script_position =
        Accessors::ScriptEvalFromScriptPositionInfo(isolate, attribs);
    {
      AccessorConstantDescriptor d(
          Handle<Name>(Name::cast(script_eval_from_script_position->name())),
          script_eval_from_script_position, attribs);
      script_map->AppendDescriptor(&d);
    }

    Handle<AccessorInfo> script_eval_from_function_name =
        Accessors::ScriptEvalFromFunctionNameInfo(isolate, attribs);
    {
      AccessorConstantDescriptor d(
          Handle<Name>(Name::cast(script_eval_from_function_name->name())),
          script_eval_from_function_name, attribs);
      script_map->AppendDescriptor(&d);
    }

    Handle<AccessorInfo> script_source_url =
        Accessors::ScriptSourceUrlInfo(isolate, attribs);
    {
      AccessorConstantDescriptor d(
          Handle<Name>(Name::cast(script_source_url->name())),
          script_source_url, attribs);
      script_map->AppendDescriptor(&d);
    }

    Handle<AccessorInfo> script_source_mapping_url =
        Accessors::ScriptSourceMappingUrlInfo(isolate, attribs);
    {
      AccessorConstantDescriptor d(
          Handle<Name>(Name::cast(script_source_mapping_url->name())),
          script_source_mapping_url, attribs);
      script_map->AppendDescriptor(&d);
    }

    Handle<AccessorInfo> script_is_embedder_debug_script =
        Accessors::ScriptIsEmbedderDebugScriptInfo(isolate, attribs);
    {
      AccessorConstantDescriptor d(
          Handle<Name>(Name::cast(script_is_embedder_debug_script->name())),
          script_is_embedder_debug_script, attribs);
      script_map->AppendDescriptor(&d);
    }

    {
      PrototypeIterator iter(native_context->sloppy_async_function_map());
      Handle<JSObject> async_function_prototype(iter.GetCurrent<JSObject>());

      static const bool kUseStrictFunctionMap = true;
      Handle<JSFunction> async_function_constructor = InstallFunction(
          container, "AsyncFunction", JS_FUNCTION_TYPE, JSFunction::kSize,
          async_function_prototype, Builtins::kAsyncFunctionConstructor,
          kUseStrictFunctionMap);
      async_function_constructor->set_prototype_or_initial_map(
          native_context->sloppy_async_function_map());
      async_function_constructor->shared()->DontAdaptArguments();
      async_function_constructor->shared()->set_construct_stub(
          *isolate->builtins()->AsyncFunctionConstructor());
      async_function_constructor->shared()->set_length(1);
      InstallWithIntrinsicDefaultProto(isolate, async_function_constructor,
                                       Context::ASYNC_FUNCTION_FUNCTION_INDEX);

      JSObject::AddProperty(
          async_function_prototype, factory->constructor_string(),
          async_function_constructor,
          static_cast<PropertyAttributes>(DONT_ENUM | READ_ONLY));

      JSFunction::SetPrototype(async_function_constructor,
                               async_function_prototype);

      Handle<JSFunction> async_function_next =
          SimpleInstallFunction(container, "AsyncFunctionNext",
                                Builtins::kGeneratorPrototypeNext, 2, false);
      Handle<JSFunction> async_function_throw =
          SimpleInstallFunction(container, "AsyncFunctionThrow",
                                Builtins::kGeneratorPrototypeThrow, 2, false);
      async_function_next->shared()->set_native(true);
      async_function_throw->shared()->set_native(true);
    }
  }
}


void Bootstrapper::ExportExperimentalFromRuntime(Isolate* isolate,
                                                 Handle<JSObject> container) {
  HandleScope scope(isolate);

#define INITIALIZE_FLAG(FLAG)                                         \
  {                                                                   \
    Handle<String> name =                                             \
        isolate->factory()->NewStringFromAsciiChecked(#FLAG);         \
    JSObject::AddProperty(container, name,                            \
                          isolate->factory()->ToBoolean(FLAG), NONE); \
  }

  INITIALIZE_FLAG(FLAG_harmony_species)
  INITIALIZE_FLAG(FLAG_intl_extra)

#undef INITIALIZE_FLAG
}


#define EMPTY_INITIALIZE_GLOBAL_FOR_FEATURE(id) \
  void Genesis::InitializeGlobal_##id() {}

EMPTY_INITIALIZE_GLOBAL_FOR_FEATURE(harmony_unicode_regexps)
EMPTY_INITIALIZE_GLOBAL_FOR_FEATURE(harmony_do_expressions)
EMPTY_INITIALIZE_GLOBAL_FOR_FEATURE(harmony_for_in)
EMPTY_INITIALIZE_GLOBAL_FOR_FEATURE(harmony_iterator_close)
EMPTY_INITIALIZE_GLOBAL_FOR_FEATURE(harmony_regexp_exec)
EMPTY_INITIALIZE_GLOBAL_FOR_FEATURE(harmony_regexp_lookbehind)
EMPTY_INITIALIZE_GLOBAL_FOR_FEATURE(harmony_regexp_property)
EMPTY_INITIALIZE_GLOBAL_FOR_FEATURE(harmony_function_name)
EMPTY_INITIALIZE_GLOBAL_FOR_FEATURE(harmony_function_sent)
EMPTY_INITIALIZE_GLOBAL_FOR_FEATURE(promise_extra)
EMPTY_INITIALIZE_GLOBAL_FOR_FEATURE(intl_extra)
EMPTY_INITIALIZE_GLOBAL_FOR_FEATURE(harmony_explicit_tailcalls)
EMPTY_INITIALIZE_GLOBAL_FOR_FEATURE(harmony_tailcalls)
EMPTY_INITIALIZE_GLOBAL_FOR_FEATURE(harmony_instanceof)
EMPTY_INITIALIZE_GLOBAL_FOR_FEATURE(harmony_restrictive_declarations)
EMPTY_INITIALIZE_GLOBAL_FOR_FEATURE(harmony_exponentiation_operator)
EMPTY_INITIALIZE_GLOBAL_FOR_FEATURE(harmony_string_padding)
<<<<<<< HEAD
EMPTY_INITIALIZE_GLOBAL_FOR_FEATURE(harmony_types)
=======
#ifdef V8_I18N_SUPPORT
EMPTY_INITIALIZE_GLOBAL_FOR_FEATURE(icu_case_mapping)
#endif
EMPTY_INITIALIZE_GLOBAL_FOR_FEATURE(harmony_async_await)
>>>>>>> 776d4d87

void InstallPublicSymbol(Factory* factory, Handle<Context> native_context,
                         const char* name, Handle<Symbol> value) {
  Handle<JSGlobalObject> global(
      JSGlobalObject::cast(native_context->global_object()));
  Handle<String> symbol_string = factory->InternalizeUtf8String("Symbol");
  Handle<JSObject> symbol = Handle<JSObject>::cast(
      JSObject::GetProperty(global, symbol_string).ToHandleChecked());
  Handle<String> name_string = factory->InternalizeUtf8String(name);
  PropertyAttributes attributes =
      static_cast<PropertyAttributes>(DONT_ENUM | DONT_DELETE | READ_ONLY);
  JSObject::AddProperty(symbol, name_string, value, attributes);
}


void Genesis::InitializeGlobal_harmony_regexp_subclass() {
  if (!FLAG_harmony_regexp_subclass) return;
  InstallPublicSymbol(factory(), native_context(), "match",
                      factory()->match_symbol());
  InstallPublicSymbol(factory(), native_context(), "replace",
                      factory()->replace_symbol());
  InstallPublicSymbol(factory(), native_context(), "search",
                      factory()->search_symbol());
  InstallPublicSymbol(factory(), native_context(), "split",
                      factory()->split_symbol());
}


void Genesis::InitializeGlobal_harmony_sharedarraybuffer() {
  if (!FLAG_harmony_sharedarraybuffer) return;

  Handle<JSGlobalObject> global(native_context()->global_object());
  Isolate* isolate = global->GetIsolate();
  Factory* factory = isolate->factory();

  Handle<JSFunction> shared_array_buffer_fun =
      InstallArrayBuffer(global, "SharedArrayBuffer");
  native_context()->set_shared_array_buffer_fun(*shared_array_buffer_fun);

  Handle<String> name = factory->InternalizeUtf8String("Atomics");
  Handle<JSFunction> cons = factory->NewFunction(name);
  JSFunction::SetInstancePrototype(
      cons,
      Handle<Object>(native_context()->initial_object_prototype(), isolate));
  Handle<JSObject> atomics_object = factory->NewJSObject(cons, TENURED);
  DCHECK(atomics_object->IsJSObject());
  JSObject::AddProperty(global, name, atomics_object, DONT_ENUM);

  SimpleInstallFunction(atomics_object, factory->InternalizeUtf8String("load"),
                        Builtins::kAtomicsLoad, 2, true);
  SimpleInstallFunction(atomics_object, factory->InternalizeUtf8String("store"),
                        Builtins::kAtomicsStore, 3, true);
}


void Genesis::InitializeGlobal_harmony_simd() {
  if (!FLAG_harmony_simd) return;

  Handle<JSGlobalObject> global(
      JSGlobalObject::cast(native_context()->global_object()));
  Isolate* isolate = global->GetIsolate();
  Factory* factory = isolate->factory();

  Handle<String> name = factory->InternalizeUtf8String("SIMD");
  Handle<JSFunction> cons = factory->NewFunction(name);
  JSFunction::SetInstancePrototype(
      cons,
      Handle<Object>(native_context()->initial_object_prototype(), isolate));
  cons->shared()->set_instance_class_name(*name);
  Handle<JSObject> simd_object = factory->NewJSObject(cons, TENURED);
  DCHECK(simd_object->IsJSObject());
  JSObject::AddProperty(global, name, simd_object, DONT_ENUM);

// Install SIMD type functions. Set the instance class names since
// InstallFunction only does this when we install on the JSGlobalObject.
#define SIMD128_INSTALL_FUNCTION(TYPE, Type, type, lane_count, lane_type) \
  Handle<JSFunction> type##_function = InstallFunction(                   \
      simd_object, #Type, JS_VALUE_TYPE, JSValue::kSize,                  \
      isolate->initial_object_prototype(), Builtins::kIllegal);           \
  native_context()->set_##type##_function(*type##_function);              \
  type##_function->shared()->set_instance_class_name(*factory->Type##_string());
  SIMD128_TYPES(SIMD128_INSTALL_FUNCTION)
#undef SIMD128_INSTALL_FUNCTION
}


void Genesis::InitializeGlobal_harmony_object_values_entries() {
  if (!FLAG_harmony_object_values_entries) return;

  Handle<JSGlobalObject> global(
      JSGlobalObject::cast(native_context()->global_object()));
  Isolate* isolate = global->GetIsolate();
  Factory* factory = isolate->factory();

  Handle<JSFunction> object_function = isolate->object_function();
  SimpleInstallFunction(object_function, factory->entries_string(),
                        Builtins::kObjectEntries, 1, false);
  SimpleInstallFunction(object_function, factory->values_string(),
                        Builtins::kObjectValues, 1, false);
}

void Genesis::InitializeGlobal_harmony_object_own_property_descriptors() {
  if (!FLAG_harmony_object_own_property_descriptors) return;

  Handle<JSGlobalObject> global(
      JSGlobalObject::cast(native_context()->global_object()));
  Isolate* isolate = global->GetIsolate();
  Factory* factory = isolate->factory();

  Handle<JSFunction> object_function = isolate->object_function();
  SimpleInstallFunction(object_function,
                        factory->getOwnPropertyDescriptors_string(),
                        Builtins::kObjectGetOwnPropertyDescriptors, 1, false);
}

void Genesis::InitializeGlobal_harmony_array_prototype_values() {
  if (!FLAG_harmony_array_prototype_values) return;
  Handle<JSFunction> array_constructor(native_context()->array_function());
  Handle<JSObject> array_prototype(
      JSObject::cast(array_constructor->instance_prototype()));
  Handle<Object> values_iterator =
      JSObject::GetProperty(array_prototype, factory()->iterator_symbol())
          .ToHandleChecked();
  DCHECK(values_iterator->IsJSFunction());
  JSObject::AddProperty(array_prototype, factory()->values_string(),
                        values_iterator, DONT_ENUM);

  Handle<Object> unscopables =
      JSObject::GetProperty(array_prototype, factory()->unscopables_symbol())
          .ToHandleChecked();
  DCHECK(unscopables->IsJSObject());
  JSObject::AddProperty(Handle<JSObject>::cast(unscopables),
                        factory()->values_string(), factory()->true_value(),
                        NONE);
}

Handle<JSFunction> Genesis::InstallArrayBuffer(Handle<JSObject> target,
                                               const char* name) {
  // Setup the {prototype} with the given {name} for @@toStringTag.
  Handle<JSObject> prototype =
      factory()->NewJSObject(isolate()->object_function(), TENURED);
  JSObject::AddProperty(prototype, factory()->to_string_tag_symbol(),
                        factory()->NewStringFromAsciiChecked(name),
                        static_cast<PropertyAttributes>(DONT_ENUM | READ_ONLY));

  // Allocate the constructor with the given {prototype}.
  Handle<JSFunction> array_buffer_fun =
      InstallFunction(target, name, JS_ARRAY_BUFFER_TYPE,
                      JSArrayBuffer::kSizeWithInternalFields, prototype,
                      Builtins::kArrayBufferConstructor);
  array_buffer_fun->shared()->set_construct_stub(
      *isolate()->builtins()->ArrayBufferConstructor_ConstructStub());
  array_buffer_fun->shared()->DontAdaptArguments();
  array_buffer_fun->shared()->set_length(1);

  // Install the "constructor" property on the {prototype}.
  JSObject::AddProperty(prototype, factory()->constructor_string(),
                        array_buffer_fun, DONT_ENUM);

  SimpleInstallFunction(array_buffer_fun, factory()->isView_string(),
                        Builtins::kArrayBufferIsView, 1, true);

  return array_buffer_fun;
}


void Genesis::InitializeGlobal_harmony_species() {
  if (!FLAG_harmony_species) return;
  InstallPublicSymbol(factory(), native_context(), "species",
                      factory()->species_symbol());
}


Handle<JSFunction> Genesis::InstallInternalArray(Handle<JSObject> target,
                                                 const char* name,
                                                 ElementsKind elements_kind) {
  // --- I n t e r n a l   A r r a y ---
  // An array constructor on the builtins object that works like
  // the public Array constructor, except that its prototype
  // doesn't inherit from Object.prototype.
  // To be used only for internal work by builtins. Instances
  // must not be leaked to user code.
  Handle<JSObject> prototype =
      factory()->NewJSObject(isolate()->object_function(), TENURED);
  Handle<JSFunction> array_function =
      InstallFunction(target, name, JS_ARRAY_TYPE, JSArray::kSize, prototype,
                      Builtins::kInternalArrayCode);

  InternalArrayConstructorStub internal_array_constructor_stub(isolate());
  Handle<Code> code = internal_array_constructor_stub.GetCode();
  array_function->shared()->set_construct_stub(*code);
  array_function->shared()->DontAdaptArguments();

  Handle<Map> original_map(array_function->initial_map());
  Handle<Map> initial_map = Map::Copy(original_map, "InternalArray");
  initial_map->set_elements_kind(elements_kind);
  JSFunction::SetInitialMap(array_function, initial_map, prototype);

  // Make "length" magic on instances.
  Map::EnsureDescriptorSlack(initial_map, 1);

  PropertyAttributes attribs = static_cast<PropertyAttributes>(
      DONT_ENUM | DONT_DELETE);

  Handle<AccessorInfo> array_length =
      Accessors::ArrayLengthInfo(isolate(), attribs);
  {  // Add length.
    AccessorConstantDescriptor d(Handle<Name>(Name::cast(array_length->name())),
                                 array_length, attribs);
    initial_map->AppendDescriptor(&d);
  }

  return array_function;
}

bool Genesis::InstallNatives(GlobalContextType context_type) {
  HandleScope scope(isolate());

  // Set up the utils object as shared container between native scripts.
  Handle<JSObject> utils = factory()->NewJSObject(isolate()->object_function());
  JSObject::NormalizeProperties(utils, CLEAR_INOBJECT_PROPERTIES, 16,
                                "utils container for native scripts");
  native_context()->set_natives_utils_object(*utils);

  // Set up the extras utils object as a shared container between native
  // scripts and extras. (Extras consume things added there by native scripts.)
  Handle<JSObject> extras_utils =
      factory()->NewJSObject(isolate()->object_function());
  native_context()->set_extras_utils_object(*extras_utils);

  InstallInternalArray(extras_utils, "InternalPackedArray", FAST_ELEMENTS);

  int builtin_index = Natives::GetDebuggerCount();
  // Only run prologue.js and runtime.js at this point.
  DCHECK_EQ(builtin_index, Natives::GetIndex("prologue"));
  if (!Bootstrapper::CompileBuiltin(isolate(), builtin_index++)) return false;
  DCHECK_EQ(builtin_index, Natives::GetIndex("runtime"));
  if (!Bootstrapper::CompileBuiltin(isolate(), builtin_index++)) return false;

  // A thin context is ready at this point.
  if (context_type == THIN_CONTEXT) return true;

  {
    // Builtin function for OpaqueReference -- a JSValue-based object,
    // that keeps its field isolated from JavaScript code. It may store
    // objects, that JavaScript code may not access.
    Handle<JSFunction> opaque_reference_fun = factory()->NewFunction(
        factory()->empty_string(), isolate()->builtins()->Illegal(),
        isolate()->initial_object_prototype(), JS_VALUE_TYPE, JSValue::kSize);
    Handle<JSObject> prototype =
        factory()->NewJSObject(isolate()->object_function(), TENURED);
    Accessors::FunctionSetPrototype(opaque_reference_fun, prototype).Assert();
    native_context()->set_opaque_reference_function(*opaque_reference_fun);
  }

  // InternalArrays should not use Smi-Only array optimizations. There are too
  // many places in the C++ runtime code (e.g. RegEx) that assume that
  // elements in InternalArrays can be set to non-Smi values without going
  // through a common bottleneck that would make the SMI_ONLY -> FAST_ELEMENT
  // transition easy to trap. Moreover, they rarely are smi-only.
  {
    HandleScope scope(isolate());
    Handle<JSObject> utils =
        Handle<JSObject>::cast(isolate()->natives_utils_object());
    Handle<JSFunction> array_function =
        InstallInternalArray(utils, "InternalArray", FAST_HOLEY_ELEMENTS);
    native_context()->set_internal_array_function(*array_function);
    InstallInternalArray(utils, "InternalPackedArray", FAST_ELEMENTS);
  }

  // Run the rest of the native scripts.
  while (builtin_index < Natives::GetBuiltinsCount()) {
    if (!Bootstrapper::CompileBuiltin(isolate(), builtin_index++)) return false;
  }

  if (!CallUtilsFunction(isolate(), "PostNatives")) return false;

  auto template_instantiations_cache = UnseededNumberDictionary::New(
      isolate(), ApiNatives::kInitialFunctionCacheSize);
  native_context()->set_template_instantiations_cache(
      *template_instantiations_cache);

  // Store the map for the %ObjectPrototype% after the natives has been compiled
  // and the Object function has been set up.
  Handle<JSFunction> object_function(native_context()->object_function());
  DCHECK(JSObject::cast(object_function->initial_map()->prototype())
             ->HasFastProperties());
  native_context()->set_object_function_prototype_map(
      HeapObject::cast(object_function->initial_map()->prototype())->map());

  // Store the map for the %StringPrototype% after the natives has been compiled
  // and the String function has been set up.
  Handle<JSFunction> string_function(native_context()->string_function());
  DCHECK(JSObject::cast(
      string_function->initial_map()->prototype())->HasFastProperties());
  native_context()->set_string_function_prototype_map(
      HeapObject::cast(string_function->initial_map()->prototype())->map());

  Handle<JSGlobalObject> global_object =
      handle(native_context()->global_object());

  // Install Global.encodeURI.
  SimpleInstallFunction(global_object, "encodeURI", Builtins::kGlobalEncodeURI,
                        1, false);

  // Install Global.encodeURIComponent.
  SimpleInstallFunction(global_object, "encodeURIComponent",
                        Builtins::kGlobalEncodeURIComponent, 1, false);

  // Install Global.eval.
  {
    Handle<JSFunction> eval =
        SimpleInstallFunction(global_object, factory()->eval_string(),
                              Builtins::kGlobalEval, 1, false);
    native_context()->set_global_eval_fun(*eval);
  }

  // Install Array.prototype.concat
  {
    Handle<JSFunction> array_constructor(native_context()->array_function());
    Handle<JSObject> proto(JSObject::cast(array_constructor->prototype()));
    Handle<JSFunction> concat =
        InstallFunction(proto, "concat", JS_OBJECT_TYPE, JSObject::kHeaderSize,
                        MaybeHandle<JSObject>(), Builtins::kArrayConcat);

    // Make sure that Array.prototype.concat appears to be compiled.
    // The code will never be called, but inline caching for call will
    // only work if it appears to be compiled.
    concat->shared()->DontAdaptArguments();
    DCHECK(concat->is_compiled());
    // Set the lengths for the functions to satisfy ECMA-262.
    concat->shared()->set_length(1);
  }

  // Install InternalArray.prototype.concat
  {
    Handle<JSFunction> array_constructor(
        native_context()->internal_array_function());
    Handle<JSObject> proto(JSObject::cast(array_constructor->prototype()));
    Handle<JSFunction> concat =
        InstallFunction(proto, "concat", JS_OBJECT_TYPE, JSObject::kHeaderSize,
                        MaybeHandle<JSObject>(), Builtins::kArrayConcat);

    // Make sure that InternalArray.prototype.concat appears to be compiled.
    // The code will never be called, but inline caching for call will
    // only work if it appears to be compiled.
    concat->shared()->DontAdaptArguments();
    DCHECK(concat->is_compiled());
    // Set the lengths for the functions to satisfy ECMA-262.
    concat->shared()->set_length(1);
  }

  // Set up the Promise constructor.
  {
    Handle<String> key = factory()->Promise_string();
    Handle<JSFunction> function = Handle<JSFunction>::cast(
        JSReceiver::GetProperty(global_object, key).ToHandleChecked());
    JSFunction::EnsureHasInitialMap(function);
    function->initial_map()->set_instance_type(JS_PROMISE_TYPE);
    function->shared()->set_construct_stub(
        *isolate()->builtins()->JSBuiltinsConstructStub());
    InstallWithIntrinsicDefaultProto(isolate(), function,
                                     Context::PROMISE_FUNCTION_INDEX);
  }

  InstallBuiltinFunctionIds();

  // Create a map for accessor property descriptors (a variant of JSObject
  // that predefines four properties get, set, configurable and enumerable).
  {
    // AccessorPropertyDescriptor initial map.
    Handle<Map> map =
        factory()->NewMap(JS_OBJECT_TYPE, JSAccessorPropertyDescriptor::kSize);
    // Create the descriptor array for the property descriptor object.
    Map::EnsureDescriptorSlack(map, 4);

    {  // get
      DataDescriptor d(factory()->get_string(),
                       JSAccessorPropertyDescriptor::kGetIndex, NONE,
                       Representation::Tagged());
      map->AppendDescriptor(&d);
    }
    {  // set
      DataDescriptor d(factory()->set_string(),
                       JSAccessorPropertyDescriptor::kSetIndex, NONE,
                       Representation::Tagged());
      map->AppendDescriptor(&d);
    }
    {  // enumerable
      DataDescriptor d(factory()->enumerable_string(),
                       JSAccessorPropertyDescriptor::kEnumerableIndex, NONE,
                       Representation::Tagged());
      map->AppendDescriptor(&d);
    }
    {  // configurable
      DataDescriptor d(factory()->configurable_string(),
                       JSAccessorPropertyDescriptor::kConfigurableIndex, NONE,
                       Representation::Tagged());
      map->AppendDescriptor(&d);
    }

    Map::SetPrototype(map, isolate()->initial_object_prototype());
    map->SetConstructor(native_context()->object_function());
    map->SetInObjectProperties(4);
    map->set_unused_property_fields(0);

    native_context()->set_accessor_property_descriptor_map(*map);
  }

  // Create a map for data property descriptors (a variant of JSObject
  // that predefines four properties value, writable, configurable and
  // enumerable).
  {
    // DataPropertyDescriptor initial map.
    Handle<Map> map =
        factory()->NewMap(JS_OBJECT_TYPE, JSDataPropertyDescriptor::kSize);
    // Create the descriptor array for the property descriptor object.
    Map::EnsureDescriptorSlack(map, 4);

    {  // value
      DataDescriptor d(factory()->value_string(),
                       JSDataPropertyDescriptor::kValueIndex, NONE,
                       Representation::Tagged());
      map->AppendDescriptor(&d);
    }
    {  // writable
      DataDescriptor d(factory()->writable_string(),
                       JSDataPropertyDescriptor::kWritableIndex, NONE,
                       Representation::Tagged());
      map->AppendDescriptor(&d);
    }
    {  // enumerable
      DataDescriptor d(factory()->enumerable_string(),
                       JSDataPropertyDescriptor::kEnumerableIndex, NONE,
                       Representation::Tagged());
      map->AppendDescriptor(&d);
    }
    {  // configurable
      DataDescriptor d(factory()->configurable_string(),
                       JSDataPropertyDescriptor::kConfigurableIndex, NONE,
                       Representation::Tagged());
      map->AppendDescriptor(&d);
    }

    Map::SetPrototype(map, isolate()->initial_object_prototype());
    map->SetConstructor(native_context()->object_function());
    map->SetInObjectProperties(4);
    map->set_unused_property_fields(0);

    native_context()->set_data_property_descriptor_map(*map);
  }

  // Create a constructor for RegExp results (a variant of Array that
  // predefines the two properties index and match).
  {
    // RegExpResult initial map.

    // Find global.Array.prototype to inherit from.
    Handle<JSFunction> array_constructor(native_context()->array_function());
    Handle<JSObject> array_prototype(
        JSObject::cast(array_constructor->instance_prototype()));

    // Add initial map.
    Handle<Map> initial_map =
        factory()->NewMap(JS_ARRAY_TYPE, JSRegExpResult::kSize);
    initial_map->SetConstructor(*array_constructor);

    // Set prototype on map.
    initial_map->set_non_instance_prototype(false);
    Map::SetPrototype(initial_map, array_prototype);

    // Update map with length accessor from Array and add "index" and "input".
    Map::EnsureDescriptorSlack(initial_map, 3);

    {
      JSFunction* array_function = native_context()->array_function();
      Handle<DescriptorArray> array_descriptors(
          array_function->initial_map()->instance_descriptors());
      Handle<String> length = factory()->length_string();
      int old = array_descriptors->SearchWithCache(
          isolate(), *length, array_function->initial_map());
      DCHECK(old != DescriptorArray::kNotFound);
      AccessorConstantDescriptor desc(
          length, handle(array_descriptors->GetValue(old), isolate()),
          array_descriptors->GetDetails(old).attributes());
      initial_map->AppendDescriptor(&desc);
    }
    {
      DataDescriptor index_field(factory()->index_string(),
                                 JSRegExpResult::kIndexIndex, NONE,
                                 Representation::Tagged());
      initial_map->AppendDescriptor(&index_field);
    }

    {
      DataDescriptor input_field(factory()->input_string(),
                                 JSRegExpResult::kInputIndex, NONE,
                                 Representation::Tagged());
      initial_map->AppendDescriptor(&input_field);
    }

    initial_map->SetInObjectProperties(2);
    initial_map->set_unused_property_fields(0);

    native_context()->set_regexp_result_map(*initial_map);
  }

  // Add @@iterator method to the arguments object maps.
  {
    PropertyAttributes attribs = DONT_ENUM;
    Handle<AccessorInfo> arguments_iterator =
        Accessors::ArgumentsIteratorInfo(isolate(), attribs);
    {
      AccessorConstantDescriptor d(factory()->iterator_symbol(),
                                   arguments_iterator, attribs);
      Handle<Map> map(native_context()->sloppy_arguments_map());
      Map::EnsureDescriptorSlack(map, 1);
      map->AppendDescriptor(&d);
    }
    {
      AccessorConstantDescriptor d(factory()->iterator_symbol(),
                                   arguments_iterator, attribs);
      Handle<Map> map(native_context()->fast_aliased_arguments_map());
      Map::EnsureDescriptorSlack(map, 1);
      map->AppendDescriptor(&d);
    }
    {
      AccessorConstantDescriptor d(factory()->iterator_symbol(),
                                   arguments_iterator, attribs);
      Handle<Map> map(native_context()->slow_aliased_arguments_map());
      Map::EnsureDescriptorSlack(map, 1);
      map->AppendDescriptor(&d);
    }
    {
      AccessorConstantDescriptor d(factory()->iterator_symbol(),
                                   arguments_iterator, attribs);
      Handle<Map> map(native_context()->strict_arguments_map());
      Map::EnsureDescriptorSlack(map, 1);
      map->AppendDescriptor(&d);
    }
  }

  return true;
}


bool Genesis::InstallExperimentalNatives() {
  static const char* harmony_iterator_close_natives[] = {nullptr};
  static const char* harmony_species_natives[] = {"native harmony-species.js",
                                                  nullptr};
  static const char* harmony_explicit_tailcalls_natives[] = {nullptr};
  static const char* harmony_tailcalls_natives[] = {nullptr};
  static const char* harmony_unicode_regexps_natives[] = {
      "native harmony-unicode-regexps.js", nullptr};
  static const char* harmony_sharedarraybuffer_natives[] = {
      "native harmony-sharedarraybuffer.js", "native harmony-atomics.js", NULL};
  static const char* harmony_simd_natives[] = {"native harmony-simd.js",
                                               nullptr};
  static const char* harmony_do_expressions_natives[] = {nullptr};
  static const char* harmony_for_in_natives[] = {nullptr};
  static const char* harmony_regexp_exec_natives[] = {
      "native harmony-regexp-exec.js", nullptr};
  static const char* harmony_regexp_subclass_natives[] = {nullptr};
  static const char* harmony_regexp_lookbehind_natives[] = {nullptr};
  static const char* harmony_instanceof_natives[] = {nullptr};
  static const char* harmony_restrictive_declarations_natives[] = {nullptr};
  static const char* harmony_regexp_property_natives[] = {nullptr};
  static const char* harmony_function_name_natives[] = {nullptr};
  static const char* harmony_function_sent_natives[] = {nullptr};
  static const char* promise_extra_natives[] = {"native promise-extra.js",
                                                nullptr};
  static const char* intl_extra_natives[] = {"native intl-extra.js", nullptr};
  static const char* harmony_object_values_entries_natives[] = {nullptr};
  static const char* harmony_object_own_property_descriptors_natives[] = {
      nullptr};
  static const char* harmony_array_prototype_values_natives[] = {nullptr};
  static const char* harmony_exponentiation_operator_natives[] = {nullptr};
  static const char* harmony_string_padding_natives[] = {
      "native harmony-string-padding.js", nullptr};
<<<<<<< HEAD
  static const char* harmony_types_natives[] = {nullptr};
=======
#ifdef V8_I18N_SUPPORT
  static const char* icu_case_mapping_natives[] = {"native icu-case-mapping.js",
                                                   nullptr};
#endif
  static const char* harmony_async_await_natives[] = {
      "native harmony-async-await.js", nullptr};
>>>>>>> 776d4d87

  for (int i = ExperimentalNatives::GetDebuggerCount();
       i < ExperimentalNatives::GetBuiltinsCount(); i++) {
#define INSTALL_EXPERIMENTAL_NATIVES(id, desc)                                \
  if (FLAG_##id) {                                                            \
    for (size_t j = 0; id##_natives[j] != NULL; j++) {                        \
      Vector<const char> script_name = ExperimentalNatives::GetScriptName(i); \
      if (strncmp(script_name.start(), id##_natives[j],                       \
                  script_name.length()) == 0) {                               \
        if (!Bootstrapper::CompileExperimentalBuiltin(isolate(), i)) {        \
          return false;                                                       \
        }                                                                     \
      }                                                                       \
    }                                                                         \
  }
    HARMONY_INPROGRESS(INSTALL_EXPERIMENTAL_NATIVES);
    HARMONY_STAGED(INSTALL_EXPERIMENTAL_NATIVES);
    HARMONY_SHIPPING(INSTALL_EXPERIMENTAL_NATIVES);
    INSTALL_EXPERIMENTAL_NATIVES(intl_extra, "");
    INSTALL_EXPERIMENTAL_NATIVES(promise_extra, "");
    INSTALL_EXPERIMENTAL_NATIVES(harmony_types, "");
#undef INSTALL_EXPERIMENTAL_NATIVES
  }

  if (!CallUtilsFunction(isolate(), "PostExperimentals")) return false;

  InstallExperimentalBuiltinFunctionIds();
  return true;
}


bool Genesis::InstallExtraNatives() {
  HandleScope scope(isolate());

  Handle<JSObject> extras_binding =
      factory()->NewJSObject(isolate()->object_function());
  native_context()->set_extras_binding_object(*extras_binding);

  for (int i = ExtraNatives::GetDebuggerCount();
       i < ExtraNatives::GetBuiltinsCount(); i++) {
    if (!Bootstrapper::CompileExtraBuiltin(isolate(), i)) return false;
  }

  return true;
}


bool Genesis::InstallExperimentalExtraNatives() {
  for (int i = ExperimentalExtraNatives::GetDebuggerCount();
       i < ExperimentalExtraNatives::GetBuiltinsCount(); i++) {
    if (!Bootstrapper::CompileExperimentalExtraBuiltin(isolate(), i))
      return false;
  }

  return true;
}


bool Genesis::InstallDebuggerNatives() {
  for (int i = 0; i < Natives::GetDebuggerCount(); ++i) {
    if (!Bootstrapper::CompileBuiltin(isolate(), i)) return false;
  }
  return CallUtilsFunction(isolate(), "PostDebug");
}


static void InstallBuiltinFunctionId(Handle<JSObject> holder,
                                     const char* function_name,
                                     BuiltinFunctionId id) {
  Isolate* isolate = holder->GetIsolate();
  Handle<Object> function_object =
      JSReceiver::GetProperty(isolate, holder, function_name).ToHandleChecked();
  Handle<JSFunction> function = Handle<JSFunction>::cast(function_object);
  function->shared()->set_builtin_function_id(id);
}


#define INSTALL_BUILTIN_ID(holder_expr, fun_name, name) \
  { #holder_expr, #fun_name, k##name }                  \
  ,


void Genesis::InstallBuiltinFunctionIds() {
  HandleScope scope(isolate());
  struct BuiltinFunctionIds {
    const char* holder_expr;
    const char* fun_name;
    BuiltinFunctionId id;
  };

  const BuiltinFunctionIds builtins[] = {
      FUNCTIONS_WITH_ID_LIST(INSTALL_BUILTIN_ID)};

  for (const BuiltinFunctionIds& builtin : builtins) {
    Handle<JSObject> holder =
        ResolveBuiltinIdHolder(native_context(), builtin.holder_expr);
    InstallBuiltinFunctionId(holder, builtin.fun_name, builtin.id);
  }
}


void Genesis::InstallExperimentalBuiltinFunctionIds() {
  if (FLAG_harmony_sharedarraybuffer) {
    struct BuiltinFunctionIds {
      const char* holder_expr;
      const char* fun_name;
      BuiltinFunctionId id;
    };

    const BuiltinFunctionIds atomic_builtins[] = {
        ATOMIC_FUNCTIONS_WITH_ID_LIST(INSTALL_BUILTIN_ID)};

    for (const BuiltinFunctionIds& builtin : atomic_builtins) {
      Handle<JSObject> holder =
          ResolveBuiltinIdHolder(native_context(), builtin.holder_expr);
      InstallBuiltinFunctionId(holder, builtin.fun_name, builtin.id);
    }
  }
}


#undef INSTALL_BUILTIN_ID


void Genesis::InitializeNormalizedMapCaches() {
  Handle<NormalizedMapCache> cache = NormalizedMapCache::New(isolate());
  native_context()->set_normalized_map_cache(*cache);
}


bool Bootstrapper::InstallExtensions(Handle<Context> native_context,
                                     v8::ExtensionConfiguration* extensions) {
  BootstrapperActive active(this);
  SaveContext saved_context(isolate_);
  isolate_->set_context(*native_context);
  return Genesis::InstallExtensions(native_context, extensions) &&
      Genesis::InstallSpecialObjects(native_context);
}


bool Genesis::InstallSpecialObjects(Handle<Context> native_context) {
  Isolate* isolate = native_context->GetIsolate();
  // Don't install extensions into the snapshot.
  if (isolate->serializer_enabled()) return true;

  Factory* factory = isolate->factory();
  HandleScope scope(isolate);
  Handle<JSGlobalObject> global(JSGlobalObject::cast(
      native_context->global_object()));

  Handle<JSObject> Error = isolate->error_function();
  Handle<String> name =
      factory->InternalizeOneByteString(STATIC_CHAR_VECTOR("stackTraceLimit"));
  Handle<Smi> stack_trace_limit(Smi::FromInt(FLAG_stack_trace_limit), isolate);
  JSObject::AddProperty(Error, name, stack_trace_limit, NONE);

  // Expose the debug global object in global if a name for it is specified.
  if (FLAG_expose_debug_as != NULL && strlen(FLAG_expose_debug_as) != 0) {
    // If loading fails we just bail out without installing the
    // debugger but without tanking the whole context.
    Debug* debug = isolate->debug();
    if (!debug->Load()) return true;
    Handle<Context> debug_context = debug->debug_context();
    // Set the security token for the debugger context to the same as
    // the shell native context to allow calling between these (otherwise
    // exposing debug global object doesn't make much sense).
    debug_context->set_security_token(native_context->security_token());
    Handle<String> debug_string =
        factory->InternalizeUtf8String(FLAG_expose_debug_as);
    uint32_t index;
    if (debug_string->AsArrayIndex(&index)) return true;
    Handle<Object> global_proxy(debug_context->global_proxy(), isolate);
    JSObject::AddProperty(global, debug_string, global_proxy, DONT_ENUM);
  }

  if (FLAG_expose_wasm) {
    WasmJs::Install(isolate, global);
  }

  return true;
}


static uint32_t Hash(RegisteredExtension* extension) {
  return v8::internal::ComputePointerHash(extension);
}


Genesis::ExtensionStates::ExtensionStates() : map_(HashMap::PointersMatch, 8) {}

Genesis::ExtensionTraversalState Genesis::ExtensionStates::get_state(
    RegisteredExtension* extension) {
  i::HashMap::Entry* entry = map_.Lookup(extension, Hash(extension));
  if (entry == NULL) {
    return UNVISITED;
  }
  return static_cast<ExtensionTraversalState>(
      reinterpret_cast<intptr_t>(entry->value));
}

void Genesis::ExtensionStates::set_state(RegisteredExtension* extension,
                                         ExtensionTraversalState state) {
  map_.LookupOrInsert(extension, Hash(extension))->value =
      reinterpret_cast<void*>(static_cast<intptr_t>(state));
}


bool Genesis::InstallExtensions(Handle<Context> native_context,
                                v8::ExtensionConfiguration* extensions) {
  Isolate* isolate = native_context->GetIsolate();
  ExtensionStates extension_states;  // All extensions have state UNVISITED.
  return InstallAutoExtensions(isolate, &extension_states) &&
         (!FLAG_expose_free_buffer ||
          InstallExtension(isolate, "v8/free-buffer", &extension_states)) &&
         (!FLAG_expose_gc ||
          InstallExtension(isolate, "v8/gc", &extension_states)) &&
         (!FLAG_expose_externalize_string ||
          InstallExtension(isolate, "v8/externalize", &extension_states)) &&
         (!FLAG_track_gc_object_stats ||
          InstallExtension(isolate, "v8/statistics", &extension_states)) &&
         (!FLAG_expose_trigger_failure ||
          InstallExtension(isolate, "v8/trigger-failure", &extension_states)) &&
         (!(FLAG_ignition && FLAG_trace_ignition_dispatches) ||
          InstallExtension(isolate, "v8/ignition-statistics",
                           &extension_states)) &&
         InstallRequestedExtensions(isolate, extensions, &extension_states);
}


bool Genesis::InstallAutoExtensions(Isolate* isolate,
                                    ExtensionStates* extension_states) {
  for (v8::RegisteredExtension* it = v8::RegisteredExtension::first_extension();
       it != NULL;
       it = it->next()) {
    if (it->extension()->auto_enable() &&
        !InstallExtension(isolate, it, extension_states)) {
      return false;
    }
  }
  return true;
}


bool Genesis::InstallRequestedExtensions(Isolate* isolate,
                                         v8::ExtensionConfiguration* extensions,
                                         ExtensionStates* extension_states) {
  for (const char** it = extensions->begin(); it != extensions->end(); ++it) {
    if (!InstallExtension(isolate, *it, extension_states)) return false;
  }
  return true;
}


// Installs a named extension.  This methods is unoptimized and does
// not scale well if we want to support a large number of extensions.
bool Genesis::InstallExtension(Isolate* isolate,
                               const char* name,
                               ExtensionStates* extension_states) {
  for (v8::RegisteredExtension* it = v8::RegisteredExtension::first_extension();
       it != NULL;
       it = it->next()) {
    if (strcmp(name, it->extension()->name()) == 0) {
      return InstallExtension(isolate, it, extension_states);
    }
  }
  return Utils::ApiCheck(false,
                         "v8::Context::New()",
                         "Cannot find required extension");
}


bool Genesis::InstallExtension(Isolate* isolate,
                               v8::RegisteredExtension* current,
                               ExtensionStates* extension_states) {
  HandleScope scope(isolate);

  if (extension_states->get_state(current) == INSTALLED) return true;
  // The current node has already been visited so there must be a
  // cycle in the dependency graph; fail.
  if (!Utils::ApiCheck(extension_states->get_state(current) != VISITED,
                       "v8::Context::New()",
                       "Circular extension dependency")) {
    return false;
  }
  DCHECK(extension_states->get_state(current) == UNVISITED);
  extension_states->set_state(current, VISITED);
  v8::Extension* extension = current->extension();
  // Install the extension's dependencies
  for (int i = 0; i < extension->dependency_count(); i++) {
    if (!InstallExtension(isolate,
                          extension->dependencies()[i],
                          extension_states)) {
      return false;
    }
  }
  // We do not expect this to throw an exception. Change this if it does.
  bool result = CompileExtension(isolate, extension);
  DCHECK(isolate->has_pending_exception() != result);
  if (!result) {
    // We print out the name of the extension that fail to install.
    // When an error is thrown during bootstrapping we automatically print
    // the line number at which this happened to the console in the isolate
    // error throwing functionality.
    base::OS::PrintError("Error installing extension '%s'.\n",
                         current->extension()->name());
    isolate->clear_pending_exception();
  }
  extension_states->set_state(current, INSTALLED);
  isolate->NotifyExtensionInstalled();
  return result;
}


bool Genesis::ConfigureGlobalObjects(
    v8::Local<v8::ObjectTemplate> global_proxy_template) {
  Handle<JSObject> global_proxy(
      JSObject::cast(native_context()->global_proxy()));
  Handle<JSObject> global_object(
      JSObject::cast(native_context()->global_object()));

  if (!global_proxy_template.IsEmpty()) {
    // Configure the global proxy object.
    Handle<ObjectTemplateInfo> global_proxy_data =
        v8::Utils::OpenHandle(*global_proxy_template);
    if (!ConfigureApiObject(global_proxy, global_proxy_data)) return false;

    // Configure the global object.
    Handle<FunctionTemplateInfo> proxy_constructor(
        FunctionTemplateInfo::cast(global_proxy_data->constructor()));
    if (!proxy_constructor->prototype_template()->IsUndefined()) {
      Handle<ObjectTemplateInfo> global_object_data(
          ObjectTemplateInfo::cast(proxy_constructor->prototype_template()));
      if (!ConfigureApiObject(global_object, global_object_data)) return false;
    }
  }

  SetObjectPrototype(global_proxy, global_object);

  native_context()->set_initial_array_prototype(
      JSArray::cast(native_context()->array_function()->prototype()));
  native_context()->set_array_buffer_map(
      native_context()->array_buffer_fun()->initial_map());
  native_context()->set_js_map_map(
      native_context()->js_map_fun()->initial_map());
  native_context()->set_js_set_map(
      native_context()->js_set_fun()->initial_map());

  return true;
}


bool Genesis::ConfigureApiObject(Handle<JSObject> object,
                                 Handle<ObjectTemplateInfo> object_template) {
  DCHECK(!object_template.is_null());
  DCHECK(FunctionTemplateInfo::cast(object_template->constructor())
             ->IsTemplateFor(object->map()));;

  MaybeHandle<JSObject> maybe_obj =
      ApiNatives::InstantiateObject(object_template);
  Handle<JSObject> obj;
  if (!maybe_obj.ToHandle(&obj)) {
    DCHECK(isolate()->has_pending_exception());
    isolate()->clear_pending_exception();
    return false;
  }
  TransferObject(obj, object);
  return true;
}


void Genesis::TransferNamedProperties(Handle<JSObject> from,
                                      Handle<JSObject> to) {
  // If JSObject::AddProperty asserts due to already existing property,
  // it is likely due to both global objects sharing property name(s).
  // Merging those two global objects is impossible.
  // The global template must not create properties that already exist
  // in the snapshotted global object.
  if (from->HasFastProperties()) {
    Handle<DescriptorArray> descs =
        Handle<DescriptorArray>(from->map()->instance_descriptors());
    for (int i = 0; i < from->map()->NumberOfOwnDescriptors(); i++) {
      PropertyDetails details = descs->GetDetails(i);
      switch (details.type()) {
        case DATA: {
          HandleScope inner(isolate());
          Handle<Name> key = Handle<Name>(descs->GetKey(i));
          FieldIndex index = FieldIndex::ForDescriptor(from->map(), i);
          DCHECK(!descs->GetDetails(i).representation().IsDouble());
          Handle<Object> value = Handle<Object>(from->RawFastPropertyAt(index),
                                                isolate());
          JSObject::AddProperty(to, key, value, details.attributes());
          break;
        }
        case DATA_CONSTANT: {
          HandleScope inner(isolate());
          Handle<Name> key = Handle<Name>(descs->GetKey(i));
          Handle<Object> constant(descs->GetConstant(i), isolate());
          JSObject::AddProperty(to, key, constant, details.attributes());
          break;
        }
        case ACCESSOR:
          UNREACHABLE();
        case ACCESSOR_CONSTANT: {
          Handle<Name> key(descs->GetKey(i));
          LookupIterator it(to, key, LookupIterator::OWN_SKIP_INTERCEPTOR);
          CHECK_NE(LookupIterator::ACCESS_CHECK, it.state());
          // If the property is already there we skip it
          if (it.IsFound()) continue;
          HandleScope inner(isolate());
          DCHECK(!to->HasFastProperties());
          // Add to dictionary.
          Handle<Object> callbacks(descs->GetCallbacksObject(i), isolate());
          PropertyDetails d(details.attributes(), ACCESSOR_CONSTANT, i + 1,
                            PropertyCellType::kMutable);
          JSObject::SetNormalizedProperty(to, key, callbacks, d);
          break;
        }
      }
    }
  } else if (from->IsJSGlobalObject()) {
    Handle<GlobalDictionary> properties =
        Handle<GlobalDictionary>(from->global_dictionary());
    int capacity = properties->Capacity();
    for (int i = 0; i < capacity; i++) {
      Object* raw_key(properties->KeyAt(i));
      if (properties->IsKey(raw_key)) {
        DCHECK(raw_key->IsName());
        // If the property is already there we skip it.
        Handle<Name> key(Name::cast(raw_key));
        LookupIterator it(to, key, LookupIterator::OWN_SKIP_INTERCEPTOR);
        CHECK_NE(LookupIterator::ACCESS_CHECK, it.state());
        if (it.IsFound()) continue;
        // Set the property.
        DCHECK(properties->ValueAt(i)->IsPropertyCell());
        Handle<PropertyCell> cell(PropertyCell::cast(properties->ValueAt(i)));
        Handle<Object> value(cell->value(), isolate());
        if (value->IsTheHole()) continue;
        PropertyDetails details = cell->property_details();
        DCHECK_EQ(kData, details.kind());
        JSObject::AddProperty(to, key, value, details.attributes());
      }
    }
  } else {
    Handle<NameDictionary> properties =
        Handle<NameDictionary>(from->property_dictionary());
    int capacity = properties->Capacity();
    for (int i = 0; i < capacity; i++) {
      Object* raw_key(properties->KeyAt(i));
      if (properties->IsKey(raw_key)) {
        DCHECK(raw_key->IsName());
        // If the property is already there we skip it.
        Handle<Name> key(Name::cast(raw_key));
        LookupIterator it(to, key, LookupIterator::OWN_SKIP_INTERCEPTOR);
        CHECK_NE(LookupIterator::ACCESS_CHECK, it.state());
        if (it.IsFound()) continue;
        // Set the property.
        Handle<Object> value = Handle<Object>(properties->ValueAt(i),
                                              isolate());
        DCHECK(!value->IsCell());
        DCHECK(!value->IsTheHole());
        PropertyDetails details = properties->DetailsAt(i);
        DCHECK_EQ(kData, details.kind());
        JSObject::AddProperty(to, key, value, details.attributes());
      }
    }
  }
}


void Genesis::TransferIndexedProperties(Handle<JSObject> from,
                                        Handle<JSObject> to) {
  // Cloning the elements array is sufficient.
  Handle<FixedArray> from_elements =
      Handle<FixedArray>(FixedArray::cast(from->elements()));
  Handle<FixedArray> to_elements = factory()->CopyFixedArray(from_elements);
  to->set_elements(*to_elements);
}


void Genesis::TransferObject(Handle<JSObject> from, Handle<JSObject> to) {
  HandleScope outer(isolate());

  DCHECK(!from->IsJSArray());
  DCHECK(!to->IsJSArray());

  TransferNamedProperties(from, to);
  TransferIndexedProperties(from, to);

  // Transfer the prototype (new map is needed).
  Handle<Object> proto(from->map()->prototype(), isolate());
  SetObjectPrototype(to, proto);
}


void Genesis::MakeFunctionInstancePrototypeWritable() {
  // The maps with writable prototype are created in CreateEmptyFunction
  // and CreateStrictModeFunctionMaps respectively. Initially the maps are
  // created with read-only prototype for JS builtins processing.
  DCHECK(!sloppy_function_map_writable_prototype_.is_null());
  DCHECK(!strict_function_map_writable_prototype_.is_null());

  // Replace function instance maps to make prototype writable.
  native_context()->set_sloppy_function_map(
      *sloppy_function_map_writable_prototype_);
  native_context()->set_strict_function_map(
      *strict_function_map_writable_prototype_);
}


class NoTrackDoubleFieldsForSerializerScope {
 public:
  explicit NoTrackDoubleFieldsForSerializerScope(Isolate* isolate)
      : flag_(FLAG_track_double_fields), enabled_(false) {
    if (isolate->serializer_enabled()) {
      // Disable tracking double fields because heap numbers treated as
      // immutable by the serializer.
      FLAG_track_double_fields = false;
      enabled_ = true;
    }
  }

  ~NoTrackDoubleFieldsForSerializerScope() {
    if (enabled_) {
      FLAG_track_double_fields = flag_;
    }
  }

 private:
  bool flag_;
  bool enabled_;
};

Genesis::Genesis(Isolate* isolate,
                 MaybeHandle<JSGlobalProxy> maybe_global_proxy,
                 v8::Local<v8::ObjectTemplate> global_proxy_template,
                 v8::ExtensionConfiguration* extensions,
                 GlobalContextType context_type)
    : isolate_(isolate), active_(isolate->bootstrapper()) {
  NoTrackDoubleFieldsForSerializerScope disable_scope(isolate);
  result_ = Handle<Context>::null();
  // Before creating the roots we must save the context and restore it
  // on all function exits.
  SaveContext saved_context(isolate);

  // During genesis, the boilerplate for stack overflow won't work until the
  // environment has been at least partially initialized. Add a stack check
  // before entering JS code to catch overflow early.
  StackLimitCheck check(isolate);
  if (check.HasOverflowed()) {
    isolate->StackOverflow();
    return;
  }

  // The deserializer needs to hook up references to the global proxy.
  // Create an uninitialized global proxy now if we don't have one
  // and initialize it later in CreateNewGlobals.
  Handle<JSGlobalProxy> global_proxy;
  if (!maybe_global_proxy.ToHandle(&global_proxy)) {
    global_proxy = isolate->factory()->NewUninitializedJSGlobalProxy();
  }

  // We can only de-serialize a context if the isolate was initialized from
  // a snapshot. Otherwise we have to build the context from scratch.
  // Also create a context from scratch to expose natives, if required by flag.
  if (!isolate->initialized_from_snapshot() ||
      !Snapshot::NewContextFromSnapshot(isolate, global_proxy)
           .ToHandle(&native_context_)) {
    native_context_ = Handle<Context>();
  }

  if (!native_context().is_null()) {
    AddToWeakNativeContextList(*native_context());
    isolate->set_context(*native_context());
    isolate->counters()->contexts_created_by_snapshot()->Increment();
#if TRACE_MAPS
    if (FLAG_trace_maps) {
      Handle<JSFunction> object_fun = isolate->object_function();
      PrintF("[TraceMap: InitialMap map= %p SFI= %d_Object ]\n",
             reinterpret_cast<void*>(object_fun->initial_map()),
             object_fun->shared()->unique_id());
      Map::TraceAllTransitions(object_fun->initial_map());
    }
#endif
    Handle<JSGlobalObject> global_object =
        CreateNewGlobals(global_proxy_template, global_proxy);

    HookUpGlobalProxy(global_object, global_proxy);
    HookUpGlobalObject(global_object);

    if (!ConfigureGlobalObjects(global_proxy_template)) return;
  } else {
    // We get here if there was no context snapshot.
    CreateRoots();
    Handle<JSFunction> empty_function = CreateEmptyFunction(isolate);
    CreateStrictModeFunctionMaps(empty_function);
    CreateIteratorMaps(empty_function);
    CreateAsyncFunctionMaps(empty_function);
    Handle<JSGlobalObject> global_object =
        CreateNewGlobals(global_proxy_template, global_proxy);
    HookUpGlobalProxy(global_object, global_proxy);
    InitializeGlobal(global_object, empty_function, context_type);
    InitializeNormalizedMapCaches();

    if (!InstallNatives(context_type)) return;

    MakeFunctionInstancePrototypeWritable();

    if (context_type != THIN_CONTEXT) {
      if (!InstallExtraNatives()) return;
      if (!ConfigureGlobalObjects(global_proxy_template)) return;
    }
    isolate->counters()->contexts_created_from_scratch()->Increment();
    // Re-initialize the counter because it got incremented during snapshot
    // creation.
    isolate->native_context()->set_errors_thrown(Smi::FromInt(0));
  }

  // Install experimental natives. Do not include them into the
  // snapshot as we should be able to turn them off at runtime. Re-installing
  // them after they have already been deserialized would also fail.
  if (context_type == FULL_CONTEXT) {
    if (!isolate->serializer_enabled()) {
      InitializeExperimentalGlobal();
      if (!InstallExperimentalNatives()) return;

      if (FLAG_experimental_extras) {
        if (!InstallExperimentalExtraNatives()) return;
      }
    }
    // The serializer cannot serialize typed arrays. Reset those typed arrays
    // for each new context.
  } else if (context_type == DEBUG_CONTEXT) {
    DCHECK(!isolate->serializer_enabled());
    InitializeExperimentalGlobal();
    if (!InstallDebuggerNatives()) return;
  }

  ConfigureUtilsObject(context_type);

  // Check that the script context table is empty except for the 'this' binding.
  // We do not need script contexts for native scripts.
  if (!FLAG_global_var_shortcuts) {
    DCHECK_EQ(1, native_context()->script_context_table()->used());
  }

  result_ = native_context();
}


// Support for thread preemption.

// Reserve space for statics needing saving and restoring.
int Bootstrapper::ArchiveSpacePerThread() {
  return sizeof(NestingCounterType);
}


// Archive statics that are thread-local.
char* Bootstrapper::ArchiveState(char* to) {
  *reinterpret_cast<NestingCounterType*>(to) = nesting_;
  nesting_ = 0;
  return to + sizeof(NestingCounterType);
}


// Restore statics that are thread-local.
char* Bootstrapper::RestoreState(char* from) {
  nesting_ = *reinterpret_cast<NestingCounterType*>(from);
  return from + sizeof(NestingCounterType);
}


// Called when the top-level V8 mutex is destroyed.
void Bootstrapper::FreeThreadResources() {
  DCHECK(!IsActive());
}

}  // namespace internal
}  // namespace v8<|MERGE_RESOLUTION|>--- conflicted
+++ resolved
@@ -206,11 +206,8 @@
   HARMONY_STAGED(DECLARE_FEATURE_INITIALIZATION)
   HARMONY_SHIPPING(DECLARE_FEATURE_INITIALIZATION)
   DECLARE_FEATURE_INITIALIZATION(promise_extra, "")
-<<<<<<< HEAD
+  DECLARE_FEATURE_INITIALIZATION(intl_extra, "")
   DECLARE_FEATURE_INITIALIZATION(harmony_types, "")
-=======
-  DECLARE_FEATURE_INITIALIZATION(intl_extra, "")
->>>>>>> 776d4d87
 #undef DECLARE_FEATURE_INITIALIZATION
 
   Handle<JSFunction> InstallArrayBuffer(Handle<JSObject> target,
@@ -2520,14 +2517,11 @@
 EMPTY_INITIALIZE_GLOBAL_FOR_FEATURE(harmony_restrictive_declarations)
 EMPTY_INITIALIZE_GLOBAL_FOR_FEATURE(harmony_exponentiation_operator)
 EMPTY_INITIALIZE_GLOBAL_FOR_FEATURE(harmony_string_padding)
-<<<<<<< HEAD
-EMPTY_INITIALIZE_GLOBAL_FOR_FEATURE(harmony_types)
-=======
 #ifdef V8_I18N_SUPPORT
 EMPTY_INITIALIZE_GLOBAL_FOR_FEATURE(icu_case_mapping)
 #endif
 EMPTY_INITIALIZE_GLOBAL_FOR_FEATURE(harmony_async_await)
->>>>>>> 776d4d87
+EMPTY_INITIALIZE_GLOBAL_FOR_FEATURE(harmony_types)
 
 void InstallPublicSymbol(Factory* factory, Handle<Context> native_context,
                          const char* name, Handle<Symbol> value) {
@@ -3107,16 +3101,13 @@
   static const char* harmony_exponentiation_operator_natives[] = {nullptr};
   static const char* harmony_string_padding_natives[] = {
       "native harmony-string-padding.js", nullptr};
-<<<<<<< HEAD
-  static const char* harmony_types_natives[] = {nullptr};
-=======
 #ifdef V8_I18N_SUPPORT
   static const char* icu_case_mapping_natives[] = {"native icu-case-mapping.js",
                                                    nullptr};
 #endif
   static const char* harmony_async_await_natives[] = {
       "native harmony-async-await.js", nullptr};
->>>>>>> 776d4d87
+  static const char* harmony_types_natives[] = {nullptr};
 
   for (int i = ExperimentalNatives::GetDebuggerCount();
        i < ExperimentalNatives::GetBuiltinsCount(); i++) {
