// Copyright 2012 the V8 project authors. All rights reserved.
// Use of this source code is governed by a BSD-style license that can be
// found in the LICENSE file.

#ifndef V8_PARSING_PREPARSER_H
#define V8_PARSING_PREPARSER_H

#include "src/ast/scopes.h"
#include "src/parsing/parser-base.h"

namespace v8 {
namespace internal {

// Whereas the Parser generates AST during the recursive descent,
// the PreParser doesn't create a tree. Instead, it passes around minimal
// data objects (PreParserExpression, PreParserIdentifier etc.) which contain
// just enough data for the upper layer functions. PreParserFactory is
// responsible for creating these dummy objects. It provides a similar kind of
// interface as AstNodeFactory, so ParserBase doesn't need to care which one is
// used.

class PreParserIdentifier {
 public:
  PreParserIdentifier() : type_(kUnknownIdentifier) {}
  static PreParserIdentifier Default() {
    return PreParserIdentifier(kUnknownIdentifier);
  }
  static PreParserIdentifier Empty() {
    return PreParserIdentifier(kEmptyIdentifier);
  }
  static PreParserIdentifier Eval() {
    return PreParserIdentifier(kEvalIdentifier);
  }
  static PreParserIdentifier Arguments() {
    return PreParserIdentifier(kArgumentsIdentifier);
  }
  static PreParserIdentifier Undefined() {
    return PreParserIdentifier(kUndefinedIdentifier);
  }
  static PreParserIdentifier FutureReserved() {
    return PreParserIdentifier(kFutureReservedIdentifier);
  }
  static PreParserIdentifier FutureStrictReserved() {
    return PreParserIdentifier(kFutureStrictReservedIdentifier);
  }
  static PreParserIdentifier Let() {
    return PreParserIdentifier(kLetIdentifier);
  }
  static PreParserIdentifier Static() {
    return PreParserIdentifier(kStaticIdentifier);
  }
  static PreParserIdentifier Yield() {
    return PreParserIdentifier(kYieldIdentifier);
  }
  static PreParserIdentifier Prototype() {
    return PreParserIdentifier(kPrototypeIdentifier);
  }
  static PreParserIdentifier Constructor() {
    return PreParserIdentifier(kConstructorIdentifier);
  }
  static PreParserIdentifier Enum() {
    return PreParserIdentifier(kEnumIdentifier);
  }
  static PreParserIdentifier Await() {
    return PreParserIdentifier(kAwaitIdentifier);
  }
  static PreParserIdentifier Async() {
    return PreParserIdentifier(kAsyncIdentifier);
  }
  bool IsEmpty() const { return type_ == kEmptyIdentifier; }
  bool IsEval() const { return type_ == kEvalIdentifier; }
  bool IsArguments() const { return type_ == kArgumentsIdentifier; }
  bool IsEvalOrArguments() const { return IsEval() || IsArguments(); }
  bool IsUndefined() const { return type_ == kUndefinedIdentifier; }
  bool IsLet() const { return type_ == kLetIdentifier; }
  bool IsStatic() const { return type_ == kStaticIdentifier; }
  bool IsYield() const { return type_ == kYieldIdentifier; }
  bool IsPrototype() const { return type_ == kPrototypeIdentifier; }
  bool IsConstructor() const { return type_ == kConstructorIdentifier; }
  bool IsEnum() const { return type_ == kEnumIdentifier; }
  bool IsAwait() const { return type_ == kAwaitIdentifier; }
  bool IsFutureStrictReserved() const {
    return type_ == kFutureStrictReservedIdentifier ||
           type_ == kLetIdentifier || type_ == kStaticIdentifier ||
           type_ == kYieldIdentifier;
  }

  // Allow identifier->name()[->length()] to work. The preparser
  // does not need the actual positions/lengths of the identifiers.
  const PreParserIdentifier* operator->() const { return this; }
  const PreParserIdentifier raw_name() const { return *this; }

  int position() const { return 0; }
  int length() const { return 0; }

 private:
  enum Type {
    kEmptyIdentifier,
    kUnknownIdentifier,
    kFutureReservedIdentifier,
    kFutureStrictReservedIdentifier,
    kLetIdentifier,
    kStaticIdentifier,
    kYieldIdentifier,
    kEvalIdentifier,
    kArgumentsIdentifier,
    kUndefinedIdentifier,
    kPrototypeIdentifier,
    kConstructorIdentifier,
    kEnumIdentifier,
    kAwaitIdentifier,
    kAsyncIdentifier
  };

  explicit PreParserIdentifier(Type type) : type_(type), string_(nullptr) {}
  Type type_;
  // Only non-nullptr when PreParser.track_unresolved_variables_ is true.
  const AstRawString* string_;
  friend class PreParserExpression;
  friend class PreParser;
};


class PreParserExpression {
 public:
  PreParserExpression() : code_(TypeField::encode(kEmpty)) {}

  static PreParserExpression Empty() { return PreParserExpression(); }

  static PreParserExpression Default() {
    return PreParserExpression(TypeField::encode(kExpression));
  }

  static PreParserExpression Spread(PreParserExpression expression) {
    return PreParserExpression(TypeField::encode(kSpreadExpression));
  }

  static PreParserExpression FromIdentifier(PreParserIdentifier id) {
    return PreParserExpression(TypeField::encode(kIdentifierExpression) |
                               IdentifierTypeField::encode(id.type_));
  }

  static PreParserExpression BinaryOperation(PreParserExpression left,
                                             Token::Value op,
                                             PreParserExpression right) {
    return PreParserExpression(TypeField::encode(kBinaryOperationExpression));
  }

  static PreParserExpression Assignment() {
    return PreParserExpression(TypeField::encode(kExpression) |
                               ExpressionTypeField::encode(kAssignment));
  }

  static PreParserExpression ObjectLiteral() {
    return PreParserExpression(TypeField::encode(kObjectLiteralExpression));
  }

  static PreParserExpression ArrayLiteral() {
    return PreParserExpression(TypeField::encode(kArrayLiteralExpression));
  }

  static PreParserExpression StringLiteral() {
    return PreParserExpression(TypeField::encode(kStringLiteralExpression));
  }

  static PreParserExpression UseStrictStringLiteral() {
    return PreParserExpression(TypeField::encode(kStringLiteralExpression) |
                               IsUseStrictField::encode(true));
  }

  static PreParserExpression UseAsmStringLiteral() {
    return PreParserExpression(TypeField::encode(kStringLiteralExpression) |
                               IsUseAsmField::encode(true));
  }

  static PreParserExpression UseTypesStringLiteral() {
    return PreParserExpression(TypeField::encode(kStringLiteralExpression) |
                               IsUseTypesField::encode(true));
  }

  static PreParserExpression This() {
    return PreParserExpression(TypeField::encode(kExpression) |
                               ExpressionTypeField::encode(kThisExpression));
  }

  static PreParserExpression ThisProperty() {
    return PreParserExpression(
        TypeField::encode(kExpression) |
        ExpressionTypeField::encode(kThisPropertyExpression));
  }

  static PreParserExpression Property() {
    return PreParserExpression(
        TypeField::encode(kExpression) |
        ExpressionTypeField::encode(kPropertyExpression));
  }

  static PreParserExpression Call() {
    return PreParserExpression(TypeField::encode(kExpression) |
                               ExpressionTypeField::encode(kCallExpression));
  }

  static PreParserExpression CallEval() {
    return PreParserExpression(
        TypeField::encode(kExpression) |
        ExpressionTypeField::encode(kCallEvalExpression));
  }

  static PreParserExpression SuperCallReference() {
    return PreParserExpression(
        TypeField::encode(kExpression) |
        ExpressionTypeField::encode(kSuperCallReference));
  }

  static PreParserExpression NoTemplateTag() {
    return PreParserExpression(
        TypeField::encode(kExpression) |
        ExpressionTypeField::encode(kNoTemplateTagExpression));
  }

  bool IsEmpty() const { return TypeField::decode(code_) == kEmpty; }

  bool IsIdentifier() const {
    return TypeField::decode(code_) == kIdentifierExpression;
  }

  PreParserIdentifier AsIdentifier() const {
    DCHECK(IsIdentifier());
    return PreParserIdentifier(IdentifierTypeField::decode(code_));
  }

  bool IsAssignment() const {
    return TypeField::decode(code_) == kExpression &&
           ExpressionTypeField::decode(code_) == kAssignment;
  }

  bool IsObjectLiteral() const {
    return TypeField::decode(code_) == kObjectLiteralExpression;
  }

  bool IsArrayLiteral() const {
    return TypeField::decode(code_) == kArrayLiteralExpression;
  }

  bool IsStringLiteral() const {
    return TypeField::decode(code_) == kStringLiteralExpression;
  }

  bool IsUseStrictLiteral() const {
    return TypeField::decode(code_) == kStringLiteralExpression &&
           IsUseStrictField::decode(code_);
  }

  bool IsUseAsmLiteral() const {
    return TypeField::decode(code_) == kStringLiteralExpression &&
           IsUseAsmField::decode(code_);
  }

  bool IsUseTypesLiteral() const {
    return TypeField::decode(code_) == kStringLiteralExpression &&
           IsUseTypesField::decode(code_);
  }

  bool IsThis() const {
    return TypeField::decode(code_) == kExpression &&
           ExpressionTypeField::decode(code_) == kThisExpression;
  }

  bool IsThisProperty() const {
    return TypeField::decode(code_) == kExpression &&
           ExpressionTypeField::decode(code_) == kThisPropertyExpression;
  }

  bool IsProperty() const {
    return TypeField::decode(code_) == kExpression &&
           (ExpressionTypeField::decode(code_) == kPropertyExpression ||
            ExpressionTypeField::decode(code_) == kThisPropertyExpression);
  }

  bool IsCall() const {
    return TypeField::decode(code_) == kExpression &&
           (ExpressionTypeField::decode(code_) == kCallExpression ||
            ExpressionTypeField::decode(code_) == kCallEvalExpression);
  }

  bool IsDirectEvalCall() const {
    return TypeField::decode(code_) == kExpression &&
           ExpressionTypeField::decode(code_) == kCallEvalExpression;
  }

  bool IsSuperCallReference() const {
    return TypeField::decode(code_) == kExpression &&
           ExpressionTypeField::decode(code_) == kSuperCallReference;
  }

  bool IsValidReferenceExpression() const {
    return IsIdentifier() || IsProperty();
  }

  // At the moment PreParser doesn't track these expression types.
  bool IsFunctionLiteral() const { return false; }
  bool IsCallNew() const { return false; }

  bool IsNoTemplateTag() const {
    return TypeField::decode(code_) == kExpression &&
           ExpressionTypeField::decode(code_) == kNoTemplateTagExpression;
  }

  bool IsSpread() const {
    return TypeField::decode(code_) == kSpreadExpression;
  }

  PreParserExpression AsFunctionLiteral() { return *this; }

  bool IsBinaryOperation() const {
    return TypeField::decode(code_) == kBinaryOperationExpression;
  }

  // Dummy implementation for making expression->somefunc() work in both Parser
  // and PreParser.
  PreParserExpression* operator->() { return this; }

  // More dummy implementations of things PreParser doesn't need to track:
  void set_index(int index) {}  // For YieldExpressions
  void set_should_eager_compile() {}
  void set_should_be_used_once_hint() {}

  int position() const { return kNoSourcePosition; }
  void set_function_token_position(int position) {}

  void set_is_class_field_initializer(bool is_class_field_initializer) {}

 private:
  enum Type {
    kEmpty,
    kExpression,
    kIdentifierExpression,
    kStringLiteralExpression,
    kBinaryOperationExpression,
    kSpreadExpression,
    kObjectLiteralExpression,
    kArrayLiteralExpression
  };

  enum ExpressionType {
    kThisExpression,
    kThisPropertyExpression,
    kPropertyExpression,
    kCallExpression,
    kCallEvalExpression,
    kSuperCallReference,
    kNoTemplateTagExpression,
    kAssignment
  };

  explicit PreParserExpression(uint32_t expression_code)
      : code_(expression_code) {}

  // The first three bits are for the Type.
  typedef BitField<Type, 0, 3> TypeField;

  // The high order bit applies only to nodes which would inherit from the
  // Expression ASTNode --- This is by necessity, due to the fact that
  // Expression nodes may be represented as multiple Types, not exclusively
  // through kExpression.
  // TODO(caitp, adamk): clean up PreParserExpression bitfields.
  typedef BitField<bool, 31, 1> ParenthesizedField;

  // The rest of the bits are interpreted depending on the value
  // of the Type field, so they can share the storage.
  typedef BitField<ExpressionType, TypeField::kNext, 3> ExpressionTypeField;
  typedef BitField<bool, TypeField::kNext, 1> IsUseStrictField;
  typedef BitField<bool, IsUseStrictField::kNext, 1> IsUseAsmField;
  typedef BitField<bool, IsUseAsmField::kNext, 1> IsUseTypesField;
  typedef BitField<PreParserIdentifier::Type, TypeField::kNext, 10>
      IdentifierTypeField;
  typedef BitField<bool, TypeField::kNext, 1> HasCoverInitializedNameField;

  uint32_t code_;
};


// The pre-parser doesn't need to build lists of expressions, identifiers, or
// the like.
template <typename T>
class PreParserList {
 public:
  // These functions make list->Add(some_expression) work (and do nothing).
  explicit PreParserList(int length = 0) : length_(length) {}
  PreParserList* operator->() { return this; }
  void Add(T, void*) { ++length_; }
  int length() const { return length_; }
  static PreParserList Null() { return PreParserList(-1); }
  bool IsNull() const { return length_ == -1; }

 private:
  int length_;
};


typedef PreParserList<PreParserIdentifier> PreParserIdentifierList;
typedef PreParserList<PreParserExpression> PreParserExpressionList;

class PreParserStatement;
typedef PreParserList<PreParserStatement> PreParserStatementList;

class PreParserStatement {
 public:
  static PreParserStatement Default() {
    return PreParserStatement(kUnknownStatement);
  }

  static PreParserStatement Null() {
    return PreParserStatement(kNullStatement);
  }

  static PreParserStatement Empty() {
    return PreParserStatement(kEmptyStatement);
  }

  static PreParserStatement Jump() {
    return PreParserStatement(kJumpStatement);
  }

  // Creates expression statement from expression.
  // Preserves being an unparenthesized string literal, possibly
  // "use strict".
  static PreParserStatement ExpressionStatement(
      PreParserExpression expression) {
    if (expression.IsUseStrictLiteral()) {
      return PreParserStatement(kUseStrictExpressionStatement);
    }
    if (expression.IsUseAsmLiteral()) {
      return PreParserStatement(kUseAsmExpressionStatement);
    }
    if (expression.IsUseTypesLiteral()) {
      return PreParserStatement(kUseTypesExpressionStatement);
    }
    if (expression.IsStringLiteral()) {
      return PreParserStatement(kStringLiteralExpressionStatement);
    }
    return Default();
  }

  bool IsStringLiteral() {
    return code_ == kStringLiteralExpressionStatement || IsUseStrictLiteral() ||
           IsUseAsmLiteral() || IsUseTypesLiteral();
  }

  bool IsUseStrictLiteral() {
    return code_ == kUseStrictExpressionStatement;
  }

  bool IsUseAsmLiteral() { return code_ == kUseAsmExpressionStatement; }

  bool IsUseTypesLiteral() { return code_ == kUseTypesExpressionStatement; }

  bool IsJumpStatement() {
    return code_ == kJumpStatement;
  }

  bool IsNullStatement() { return code_ == kNullStatement; }

  bool IsEmptyStatement() { return code_ == kEmptyStatement; }

  // Dummy implementation for making statement->somefunc() work in both Parser
  // and PreParser.
  PreParserStatement* operator->() { return this; }

  PreParserStatementList statements() { return PreParserStatementList(); }
  void set_scope(Scope* scope) {}
  void Initialize(PreParserExpression cond, PreParserStatement body) {}
  void Initialize(PreParserStatement init, PreParserExpression cond,
                  PreParserStatement next, PreParserStatement body) {}

 private:
  enum Type {
    kNullStatement,
    kEmptyStatement,
    kUnknownStatement,
    kJumpStatement,
    kStringLiteralExpressionStatement,
    kUseStrictExpressionStatement,
    kUseAsmExpressionStatement,
    kUseTypesExpressionStatement
  };

  explicit PreParserStatement(Type code) : code_(code) {}
  Type code_;
};


namespace typesystem {


enum PreParserTypeInfoEnum {
  kValidNone = 0,
  kValidType = 1 << 0,
  kValidBindingIdentifier = 1 << 1,
  kValidBindingPattern = 1 << 2,
  kStringLiteralType = 1 << 3,
  kValidBindingIdentifierOrPattern =
      kValidBindingIdentifier | kValidBindingPattern
};

typedef base::Flags<PreParserTypeInfoEnum> PreParserTypeInfo;


class PreParserTypeBase {
 public:
  PreParserTypeInfo type_info() const { return type_info_; }

  bool IsValidType() const { return is_valid(kValidType); }
  bool IsValidBindingIdentifier() const {
    return is_valid(kValidBindingIdentifier);
  }
  bool IsValidBindingIdentifierOrPattern() const {
    return is_valid(kValidBindingIdentifierOrPattern);
  }
  bool IsStringLiteralType() const { return is_valid(kStringLiteralType); }

 protected:
  explicit PreParserTypeBase(PreParserTypeInfo info) : type_info_(info) {}

  bool is_valid(PreParserTypeInfo info) const { return type_info_ & info; }

 private:
  PreParserTypeInfo type_info_;
};


class PreParserType;


class PreParserTypeParameter {
 public:
  static PreParserTypeParameter Default() { return PreParserTypeParameter(); }

 private:
  PreParserTypeParameter() {}
};


class PreParserFormalParameter : public PreParserTypeBase {
 public:
  static PreParserFormalParameter Named() {
    return PreParserFormalParameter(kValidNone);
  }
  V8_INLINE static PreParserFormalParameter Unnamed(const PreParserType& type);

 private:
  explicit PreParserFormalParameter(PreParserTypeInfo info)
      : PreParserTypeBase(info) {}
};


typedef PreParserList<PreParserTypeParameter> PreParserTypeParameters;


class PreParserFormalParameters
    : public PreParserList<PreParserFormalParameter> {
 public:
  explicit PreParserFormalParameters(bool valid = false, int arity = 0)
      : PreParserList<PreParserFormalParameter>(arity), valid_type_(valid) {}

  PreParserFormalParameters* operator->() { return this; }

  void Add(const PreParserFormalParameter& param, void* dummy) {
    PreParserList<PreParserFormalParameter>::Add(param, dummy);
    valid_type_ = length() == 1 && param.IsValidType();
  }

  bool IsValidType() const { return valid_type_; }

 private:
  bool valid_type_;
};


class PreParserType : public PreParserTypeBase {
 public:
  static PreParserType Default(bool valid_type = true,
                               bool valid_binding_identifier = false,
                               bool valid_binding_pattern = false) {
    return PreParserType(PreParserTypeInfo(
        (valid_type ? kValidType : kValidNone) |
        (valid_binding_identifier ? kValidBindingIdentifier : kValidNone) |
        (valid_binding_pattern ? kValidBindingPattern : kValidNone)));
  }
  static PreParserType Reference(bool simple) {
    return PreParserType(PreParserTypeInfo(
        simple ? (kValidType | kValidBindingIdentifier) : kValidType));
  }
  static PreParserType Parenthesized(bool valid_type, int arity) {
    return PreParserType(
        PreParserTypeInfo(valid_type ? kValidType : kValidNone), arity);
  }
  static PreParserType StringLiteral() {
    return PreParserType(PreParserTypeInfo(kValidType | kStringLiteralType));
  }

  // Dummy implementation for making type->somefunc() work in both Parser
  // and PreParser.
  PreParserType* operator->() { return this; }

  PreParserType Uncover(bool* ok) {
    *ok = IsValidType();
    return *this;
  }

  PreParserFormalParameters AsValidParameterList(Zone* zone, bool* ok) const {
    if (arity_ >= 0) return PreParserFormalParameters(arity_);
    *ok = false;
    return PreParserFormalParameters();
  }

 private:
  explicit PreParserType(PreParserTypeInfo info, int arity = -1)
      : PreParserTypeBase(info), arity_(arity) {}

  int arity_;
};


typedef PreParserList<PreParserType> PreParserTypeList;


class PreParserTypeMember : public PreParserTypeBase {
 public:
  static PreParserTypeMember Default(bool valid_type, bool valid_binder) {
    return PreParserTypeMember(PreParserTypeInfo(
        (valid_type ? kValidType : kValidNone) |
        (valid_binder ? kValidBindingIdentifierOrPattern : kValidNone)));
  }
  static PreParserTypeMember IndexSignature() {
    return PreParserTypeMember(kValidType);
  }

  // Dummy implementation for making type_member->somefunc() work in both
  // Parser and PreParser.
  PreParserTypeMember* operator->() { return this; }

 private:
  explicit PreParserTypeMember(PreParserTypeInfo info)
      : PreParserTypeBase(info) {}
};


typedef PreParserList<PreParserTypeMember> PreParserTypeMembers;


V8_INLINE PreParserFormalParameter
PreParserFormalParameter::Unnamed(const PreParserType& type) {
  return PreParserFormalParameter(type.type_info());
}


}  // namespace typesystem


class PreParserFactory {
 public:
  explicit PreParserFactory(void* unused_value_factory) {}
  PreParserExpression NewStringLiteral(PreParserIdentifier identifier,
                                       int pos) {
    return PreParserExpression::Default();
  }
  PreParserExpression NewNumberLiteral(double number,
                                       int pos) {
    return PreParserExpression::Default();
  }
  PreParserExpression NewUndefinedLiteral(int pos) {
    return PreParserExpression::Default();
  }
  PreParserExpression NewRegExpLiteral(PreParserIdentifier js_pattern,
                                       int js_flags, int literal_index,
                                       int pos) {
    return PreParserExpression::Default();
  }
  PreParserExpression NewArrayLiteral(PreParserExpressionList values,
                                      int first_spread_index, int literal_index,
                                      int pos) {
    return PreParserExpression::ArrayLiteral();
  }
  PreParserExpression NewClassLiteralProperty(PreParserExpression key,
                                              PreParserExpression value,
                                              ClassLiteralProperty::Kind kind,
                                              bool is_static,
                                              bool is_computed_name) {
    return PreParserExpression::Default();
  }
  PreParserExpression NewObjectLiteralProperty(PreParserExpression key,
                                               PreParserExpression value,
                                               ObjectLiteralProperty::Kind kind,
                                               bool is_computed_name) {
    return PreParserExpression::Default();
  }
  PreParserExpression NewObjectLiteralProperty(PreParserExpression key,
                                               PreParserExpression value,
                                               bool is_computed_name) {
    return PreParserExpression::Default();
  }
  PreParserExpression NewObjectLiteral(PreParserExpressionList properties,
                                       int literal_index,
                                       int boilerplate_properties,
                                       int pos) {
    return PreParserExpression::ObjectLiteral();
  }
  PreParserExpression NewVariableProxy(void* variable) {
    return PreParserExpression::Default();
  }
  PreParserExpression NewProperty(PreParserExpression obj,
                                  PreParserExpression key,
                                  int pos) {
    if (obj.IsThis()) {
      return PreParserExpression::ThisProperty();
    }
    return PreParserExpression::Property();
  }
  PreParserExpression NewUnaryOperation(Token::Value op,
                                        PreParserExpression expression,
                                        int pos) {
    return PreParserExpression::Default();
  }
  PreParserExpression NewBinaryOperation(Token::Value op,
                                         PreParserExpression left,
                                         PreParserExpression right, int pos) {
    return PreParserExpression::BinaryOperation(left, op, right);
  }
  PreParserExpression NewCompareOperation(Token::Value op,
                                          PreParserExpression left,
                                          PreParserExpression right, int pos) {
    return PreParserExpression::Default();
  }
  PreParserExpression NewRewritableExpression(PreParserExpression expression) {
    return expression;
  }
  PreParserExpression NewAssignment(Token::Value op,
                                    PreParserExpression left,
                                    PreParserExpression right,
                                    int pos) {
    return PreParserExpression::Assignment();
  }
  PreParserExpression NewYield(PreParserExpression generator_object,
                               PreParserExpression expression, int pos,
                               Yield::OnException on_exception) {
    return PreParserExpression::Default();
  }
  PreParserExpression NewConditional(PreParserExpression condition,
                                     PreParserExpression then_expression,
                                     PreParserExpression else_expression,
                                     int pos) {
    return PreParserExpression::Default();
  }
  PreParserExpression NewCountOperation(Token::Value op,
                                        bool is_prefix,
                                        PreParserExpression expression,
                                        int pos) {
    return PreParserExpression::Default();
  }
  PreParserExpression NewCall(
      PreParserExpression expression, PreParserExpressionList arguments,
      int pos, Call::PossiblyEval possibly_eval = Call::NOT_EVAL) {
    if (possibly_eval == Call::IS_POSSIBLY_EVAL) {
      DCHECK(expression.IsIdentifier() && expression.AsIdentifier().IsEval());
      return PreParserExpression::CallEval();
    }
    return PreParserExpression::Call();
  }
  PreParserExpression NewCallNew(PreParserExpression expression,
                                 PreParserExpressionList arguments,
                                 int pos) {
    return PreParserExpression::Default();
  }
  PreParserStatement NewReturnStatement(PreParserExpression expression,
                                        int pos) {
    return PreParserStatement::Jump();
  }
  PreParserExpression NewFunctionLiteral(
      PreParserIdentifier name, Scope* scope, PreParserStatementList body,
      int materialized_literal_count, int expected_property_count,
      int parameter_count,
      FunctionLiteral::ParameterFlag has_duplicate_parameters,
      FunctionLiteral::FunctionType function_type,
      FunctionLiteral::EagerCompileHint eager_compile_hint, int position) {
    return PreParserExpression::Default();
  }

  PreParserExpression NewSpread(PreParserExpression expression, int pos,
                                int expr_pos) {
    return PreParserExpression::Spread(expression);
  }

  PreParserExpression NewEmptyParentheses(int pos) {
    return PreParserExpression::Default();
  }

  PreParserStatement NewEmptyStatement(int pos) {
    return PreParserStatement::Default();
  }

  PreParserStatement NewBlock(ZoneList<const AstRawString*>* labels,
                              int capacity, bool ignore_completion_value,
                              int pos) {
    return PreParserStatement::Default();
  }

  PreParserStatement NewDebuggerStatement(int pos) {
    return PreParserStatement::Default();
  }

  PreParserStatement NewExpressionStatement(PreParserExpression expr, int pos) {
    return PreParserStatement::ExpressionStatement(expr);
  }

  PreParserStatement NewIfStatement(PreParserExpression condition,
                                    PreParserStatement then_statement,
                                    PreParserStatement else_statement,
                                    int pos) {
    // This must return a jump statement iff both clauses are jump statements.
    return else_statement.IsJumpStatement() ? then_statement : else_statement;
  }

  PreParserStatement NewBreakStatement(PreParserStatement target, int pos) {
    return PreParserStatement::Jump();
  }

  PreParserStatement NewContinueStatement(PreParserStatement target, int pos) {
    return PreParserStatement::Jump();
  }

  PreParserStatement NewWithStatement(Scope* scope,
                                      PreParserExpression expression,
                                      PreParserStatement statement, int pos) {
    return PreParserStatement::Default();
  }

  PreParserStatement NewDoWhileStatement(ZoneList<const AstRawString*>* labels,
                                         int pos) {
    return PreParserStatement::Default();
  }

  PreParserStatement NewWhileStatement(ZoneList<const AstRawString*>* labels,
                                       int pos) {
    return PreParserStatement::Default();
  }

  PreParserStatement NewSwitchStatement(ZoneList<const AstRawString*>* labels,
                                        int pos) {
    return PreParserStatement::Default();
  }

  PreParserStatement NewCaseClause(PreParserExpression label,
                                   PreParserStatementList statements, int pos) {
    return PreParserStatement::Default();
  }

  PreParserStatement NewForStatement(ZoneList<const AstRawString*>* labels,
                                     int pos) {
    return PreParserStatement::Default();
  }

  PreParserStatement NewForEachStatement(ForEachStatement::VisitMode visit_mode,
                                         ZoneList<const AstRawString*>* labels,
                                         int pos) {
    return PreParserStatement::Default();
  }

  // Return the object itself as AstVisitor and implement the needed
  // dummy method right in this class.
  PreParserFactory* visitor() { return this; }
  int* ast_properties() {
    static int dummy = 42;
    return &dummy;
  }

  typesystem::PreParserType NewPredefinedType(
      typesystem::PredefinedType::Kind kind, int pos) {
    return typesystem::PreParserType::Default(
        true, kind != typesystem::PredefinedType::kVoidType);
  }

  typesystem::PreParserType NewThisType(int pos) {
    return typesystem::PreParserType::Default();
  }

  typesystem::PreParserType NewUnionType(const typesystem::PreParserType& left,
                                         const typesystem::PreParserType& right,
                                         int pos) {
    return typesystem::PreParserType::Default();
  }

  typesystem::PreParserType NewIntersectionType(
      const typesystem::PreParserType& left,
      const typesystem::PreParserType& right, int pos) {
    return typesystem::PreParserType::Default();
  }

  typesystem::PreParserType NewArrayType(const typesystem::PreParserType& base,
                                         int pos) {
    return typesystem::PreParserType::Default();
  }

  typesystem::PreParserType NewTupleType(
      const typesystem::PreParserTypeList& elements, bool valid_type,
      bool valid_binder, bool spread, int pos) {
    return typesystem::PreParserType::Default(valid_type, valid_binder);
  }

  typesystem::PreParserType NewObjectType(
      const typesystem::PreParserTypeMembers& members, bool valid_type,
      bool valid_binder, int pos) {
    return typesystem::PreParserType::Default(valid_type, valid_binder);
  }

  typesystem::PreParserType NewFunctionType(
      const typesystem::PreParserTypeParameters& type_parameters,
      const typesystem::PreParserFormalParameters& parameters,
      const typesystem::PreParserType& result_type, int pos,
      bool constructor = false) {
    return typesystem::PreParserType::Default();
  }

  typesystem::PreParserType NewStringLiteralType(
      const PreParserIdentifier& string, int pos) {
    return typesystem::PreParserType::StringLiteral();
  }

  typesystem::PreParserType NewTypeReference(
      const PreParserIdentifier& name,
      const typesystem::PreParserTypeList& type_arguments, int pos) {
    return typesystem::PreParserType::Reference(type_arguments.length() == 0);
  }

  typesystem::PreParserType NewQueryType(
      const PreParserIdentifier& name,
      const PreParserIdentifierList& property_names, int pos) {
    return typesystem::PreParserType::Default();
  }

  typesystem::PreParserFormalParameter NewFormalParameter(
      const typesystem::PreParserType& binder, bool optional, bool spread,
      const typesystem::PreParserType& type, int pos) {
    return typesystem::PreParserFormalParameter::Named();
  }

  typesystem::PreParserFormalParameter NewFormalParameter(
      const typesystem::PreParserType& type, int pos) {
    return typesystem::PreParserFormalParameter::Unnamed(type);
  }

  typesystem::PreParserType NewTypeOrParameters(
      const typesystem::PreParserFormalParameters& parameters, int pos) {
    return typesystem::PreParserType::Parenthesized(parameters.IsValidType(),
                                                    parameters.length());
  }

  typesystem::PreParserTypeParameter NewTypeParameter(
      const PreParserIdentifier& name, const typesystem::PreParserType& extends,
      int pos) {
    return typesystem::PreParserTypeParameter::Default();
  }

  typesystem::PreParserTypeMember NewTypeMember(
      const PreParserExpression& property, bool optional,
      const typesystem::PreParserTypeParameters& type_parameters,
      const typesystem::PreParserFormalParameters& parameters,
      const typesystem::PreParserType& result_type, bool valid_type,
      bool valid_binder, int pos, bool constructor = false) {
    return typesystem::PreParserTypeMember::Default(valid_type, valid_binder);
  }

  typesystem::PreParserTypeMember NewTypeMember(
      const PreParserExpression& property,
      typesystem::TypeMember::IndexType index_type,
      const typesystem::PreParserType& result_type, int pos) {
    return typesystem::PreParserTypeMember::IndexSignature();
  }
};


struct PreParserFormalParameters : FormalParametersBase {
  explicit PreParserFormalParameters(DeclarationScope* scope)
      : FormalParametersBase(scope) {}
  int arity = 0;

  int Arity() const { return arity; }
  PreParserIdentifier at(int i) { return PreParserIdentifier(); }  // Dummy
};


class PreParser;

class PreParserTarget {
 public:
  PreParserTarget(ParserBase<PreParser>* preparser,
                  PreParserStatement statement) {}
};

class PreParserTargetScope {
 public:
  explicit PreParserTargetScope(ParserBase<PreParser>* preparser) {}
};

template <>
struct ParserTypes<PreParser> {
  typedef ParserBase<PreParser> Base;
  typedef PreParser Impl;

  // PreParser doesn't need to store generator variables.
  typedef void Variable;

  // Return types for traversing functions.
  typedef PreParserIdentifier Identifier;
  typedef PreParserIdentifierList IdentifierList;
  typedef PreParserExpression Expression;
  typedef PreParserExpression FunctionLiteral;
  typedef PreParserExpression ObjectLiteralProperty;
  typedef PreParserExpression ClassLiteralProperty;
  typedef PreParserExpressionList ExpressionList;
  typedef PreParserExpressionList ObjectPropertyList;
  typedef PreParserExpressionList ClassPropertyList;
  typedef PreParserFormalParameters FormalParameters;
  typedef PreParserStatement Statement;
  typedef PreParserStatementList StatementList;
  typedef PreParserStatement Block;
  typedef PreParserStatement BreakableStatement;
  typedef PreParserStatement IterationStatement;

  // For constructing objects returned by the traversing functions.
  typedef PreParserFactory Factory;

  typedef PreParserTarget Target;
  typedef PreParserTargetScope TargetScope;

  struct TypeSystem {
    typedef typesystem::PreParserType Type;
    typedef typesystem::PreParserTypeList TypeList;
    typedef typesystem::PreParserTypeParameter TypeParameter;
    typedef typesystem::PreParserTypeParameters TypeParameters;
    typedef typesystem::PreParserFormalParameter FormalParameter;
    typedef typesystem::PreParserFormalParameters FormalParameters;
    typedef typesystem::PreParserTypeMember TypeMember;
    typedef typesystem::PreParserTypeMembers TypeMembers;
  };
};


// Preparsing checks a JavaScript program and emits preparse-data that helps
// a later parsing to be faster.
// See preparse-data-format.h for the data format.

// The PreParser checks that the syntax follows the grammar for JavaScript,
// and collects some information about the program along the way.
// The grammar check is only performed in order to understand the program
// sufficiently to deduce some information about it, that can be used
// to speed up later parsing. Finding errors is not the goal of pre-parsing,
// rather it is to speed up properly written and correct programs.
// That means that contextual checks (like a label being declared where
// it is used) are generally omitted.
class PreParser : public ParserBase<PreParser> {
  friend class ParserBase<PreParser>;
  friend class v8::internal::ExpressionClassifier<ParserTypes<PreParser>>;

 public:
  typedef PreParserIdentifier Identifier;
  typedef PreParserExpression Expression;
  typedef PreParserStatement Statement;

  enum PreParseResult {
    kPreParseStackOverflow,
    kPreParseAbort,
    kPreParseSuccess
  };

  PreParser(Zone* zone, Scanner* scanner, AstValueFactory* ast_value_factory,
            ParserRecorder* log, uintptr_t stack_limit)
      : ParserBase<PreParser>(zone, scanner, stack_limit, NULL,
                              ast_value_factory, log),
        use_counts_(nullptr),
        track_unresolved_variables_(false) {}

  // Pre-parse the program from the character stream; returns true on
  // success (even if parsing failed, the pre-parse data successfully
  // captured the syntax error), and false if a stack-overflow happened
  // during parsing.
  PreParseResult PreParseProgram(int* materialized_literals = 0,
                                 bool is_module = false) {
    DCHECK_NULL(scope_state_);
    DeclarationScope* scope = NewScriptScope();

    // ModuleDeclarationInstantiation for Source Text Module Records creates a
    // new Module Environment Record whose outer lexical environment record is
    // the global scope.
    if (is_module) scope = NewModuleScope(scope);

    FunctionState top_scope(&function_state_, &scope_state_, scope);
    bool ok = true;
    int start_position = scanner()->peek_location().beg_pos;
    parsing_module_ = is_module;
    PreParserStatementList body;
    ParseStatementList(body, Token::EOS, &ok);
    if (stack_overflow()) return kPreParseStackOverflow;
    if (!ok) {
      ReportUnexpectedToken(scanner()->current_token());
    } else if (is_strict(this->scope()->language_mode())) {
      CheckStrictOctalLiteral(start_position, scanner()->location().end_pos,
                              &ok);
      CheckDecimalLiteralWithLeadingZero(start_position,
                                         scanner()->location().end_pos);
    }
    if (materialized_literals) {
      *materialized_literals = function_state_->materialized_literal_count();
    }
    return kPreParseSuccess;
  }

  // Parses a single function literal, from the opening parentheses before
  // parameters to the closing brace after the body.
  // Returns a FunctionEntry describing the body of the function in enough
  // detail that it can be lazily compiled.
  // The scanner is expected to have matched the "function" or "function*"
  // keyword and parameters, and have consumed the initial '{'.
  // At return, unless an error occurred, the scanner is positioned before the
  // the final '}'.
  PreParseResult PreParseLazyFunction(DeclarationScope* function_scope,
                                      bool parsing_module, ParserRecorder* log,
                                      bool track_unresolved_variables,
                                      bool may_abort, int* use_counts);

 private:
  // These types form an algebra over syntactic categories that is just
  // rich enough to let us recognize and propagate the constructs that
  // are either being counted in the preparser data, or is important
  // to throw the correct syntax error exceptions.

  // All ParseXXX functions take as the last argument an *ok parameter
  // which is set to false if parsing failed; it is unchanged otherwise.
  // By making the 'exception handling' explicit, we are forced to check
  // for failure at the call sites.
<<<<<<< HEAD
  Statement ParseFunctionDeclaration(bool ambient, bool* ok);
  Expression ParseConditionalExpression(bool accept_IN, bool* ok);
  Expression ParseObjectLiteral(bool* ok);
=======
>>>>>>> 5420ae51

  V8_INLINE PreParserStatementList ParseEagerFunctionBody(
      PreParserIdentifier function_name, int pos,
      const PreParserFormalParameters& parameters, FunctionKind kind,
      FunctionLiteral::FunctionType function_type, bool* ok);

  V8_INLINE LazyParsingResult SkipLazyFunctionBody(
      int* materialized_literal_count, int* expected_property_count,
      bool track_unresolved_variables, bool may_abort, bool* ok) {
    UNREACHABLE();
    return kLazyParsingComplete;
  }
  Expression ParseFunctionLiteral(Identifier name,
                                  Scanner::Location function_name_location,
                                  FunctionNameValidity function_name_validity,
                                  FunctionKind kind, int function_token_pos,
                                  FunctionLiteral::FunctionType function_type,
                                  LanguageMode language_mode, bool is_typed,
                                  typesystem::TypeFlags type_flags, bool* ok);
  LazyParsingResult ParseLazyFunctionLiteralBody(bool may_abort, bool* ok);

  struct TemplateLiteralState {};

  V8_INLINE TemplateLiteralState OpenTemplateLiteral(int pos) {
    return TemplateLiteralState();
  }
  V8_INLINE void AddTemplateExpression(TemplateLiteralState* state,
                                       PreParserExpression expression) {}
  V8_INLINE void AddTemplateSpan(TemplateLiteralState* state, bool tail) {}
  V8_INLINE PreParserExpression CloseTemplateLiteral(
      TemplateLiteralState* state, int start, PreParserExpression tag);
  V8_INLINE void CheckConflictingVarDeclarations(Scope* scope, bool* ok) {}

  V8_INLINE void SetLanguageMode(Scope* scope, LanguageMode mode) {
    scope->SetLanguageMode(mode);
  }
  V8_INLINE void SetAsmModule() {}

  V8_INLINE void MarkCollectedTailCallExpressions() {}
  V8_INLINE void MarkTailPosition(PreParserExpression expression) {}

  V8_INLINE PreParserExpressionList
  PrepareSpreadArguments(PreParserExpressionList list) {
    return list;
  }

  V8_INLINE PreParserExpression SpreadCall(PreParserExpression function,
                                           PreParserExpressionList args,
                                           int pos);
  V8_INLINE PreParserExpression SpreadCallNew(PreParserExpression function,
                                              PreParserExpressionList args,
                                              int pos);

  V8_INLINE PreParserExpression
  RewriteSuperCall(PreParserExpression call_expression) {
    return call_expression;
  }

  V8_INLINE void RewriteDestructuringAssignments() {}

  V8_INLINE PreParserExpression RewriteExponentiation(PreParserExpression left,
                                                      PreParserExpression right,
                                                      int pos) {
    return left;
  }
  V8_INLINE PreParserExpression RewriteAssignExponentiation(
      PreParserExpression left, PreParserExpression right, int pos) {
    return left;
  }

  V8_INLINE PreParserExpression
  RewriteAwaitExpression(PreParserExpression value, int pos) {
    return value;
  }
  V8_INLINE void PrepareAsyncFunctionBody(PreParserStatementList body,
                                          FunctionKind kind, int pos) {}
  V8_INLINE void RewriteAsyncFunctionBody(PreParserStatementList body,
                                          PreParserStatement block,
                                          PreParserExpression return_value,
                                          bool* ok) {}
  V8_INLINE PreParserExpression RewriteYieldStar(PreParserExpression generator,
                                                 PreParserExpression expression,
                                                 int pos) {
    return PreParserExpression::Default();
  }
  V8_INLINE void RewriteNonPattern(bool* ok) { ValidateExpression(ok); }

  V8_INLINE void DeclareAndInitializeVariables(
      PreParserStatement block,
      const DeclarationDescriptor* declaration_descriptor,
      const DeclarationParsingResult::Declaration* declaration,
      ZoneList<const AstRawString*>* names, bool* ok) {}
  V8_INLINE ZoneList<const AstRawString*>* DeclareLabel(
      ZoneList<const AstRawString*>* labels, PreParserExpression expr,
      bool* ok) {
    DCHECK(!expr.AsIdentifier().IsEnum());
    DCHECK(!parsing_module_ || !expr.AsIdentifier().IsAwait());
    DCHECK(is_sloppy(language_mode()) ||
           !IsFutureStrictReserved(expr.AsIdentifier()));
    return labels;
  }

  // TODO(nikolaos): The preparser currently does not keep track of labels.
  V8_INLINE bool ContainsLabel(ZoneList<const AstRawString*>* labels,
                               PreParserIdentifier label) {
    return false;
  }

  V8_INLINE PreParserExpression RewriteReturn(PreParserExpression return_value,
                                              int pos) {
    return return_value;
  }
  V8_INLINE PreParserStatement RewriteSwitchStatement(
      PreParserExpression tag, PreParserStatement switch_statement,
      PreParserStatementList cases, Scope* scope) {
    return PreParserStatement::Default();
  }
  V8_INLINE void RewriteCatchPattern(CatchInfo* catch_info, bool* ok) {}
  V8_INLINE void ValidateCatchBlock(const CatchInfo& catch_info, bool* ok) {}
  V8_INLINE PreParserStatement RewriteTryStatement(
      PreParserStatement try_block, PreParserStatement catch_block,
      PreParserStatement finally_block, const CatchInfo& catch_info, int pos) {
    return PreParserStatement::Default();
  }

  V8_INLINE PreParserExpression RewriteDoExpression(PreParserStatement body,
                                                    int pos, bool* ok) {
    return PreParserExpression::Default();
  }

  // TODO(nikolaos): The preparser currently does not keep track of labels
  // and targets.
  V8_INLINE PreParserStatement LookupBreakTarget(PreParserIdentifier label,
                                                 bool* ok) {
    return PreParserStatement::Default();
  }
  V8_INLINE PreParserStatement LookupContinueTarget(PreParserIdentifier label,
                                                    bool* ok) {
    return PreParserStatement::Default();
  }

  V8_INLINE PreParserStatement DeclareFunction(
      PreParserIdentifier variable_name, PreParserExpression function, int pos,
      bool is_generator, bool is_async, ZoneList<const AstRawString*>* names,
      bool* ok) {
    return Statement::Default();
  }

  V8_INLINE PreParserStatement
  DeclareClass(PreParserIdentifier variable_name, PreParserExpression value,
               ZoneList<const AstRawString*>* names, int class_token_pos,
               int end_pos, bool* ok) {
    return PreParserStatement::Default();
  }
  V8_INLINE void DeclareClassVariable(PreParserIdentifier name,
                                      Scope* block_scope, ClassInfo* class_info,
                                      int class_token_pos, bool* ok) {}
  V8_INLINE void DeclareClassProperty(PreParserIdentifier class_name,
                                      PreParserExpression property,
                                      ClassInfo* class_info, bool* ok) {}
  V8_INLINE PreParserExpression RewriteClassLiteral(PreParserIdentifier name,
                                                    ClassInfo* class_info,
                                                    int pos, bool* ok) {
    return PreParserExpression::Default();
  }

  V8_INLINE PreParserStatement DeclareNative(PreParserIdentifier name, int pos,
                                             bool* ok) {
    return PreParserStatement::Default();
  }

  V8_INLINE void QueueDestructuringAssignmentForRewriting(
      PreParserExpression assignment) {}
  V8_INLINE void QueueNonPatternForRewriting(PreParserExpression expr,
                                             bool* ok) {}

  // Helper functions for recursive descent.
  V8_INLINE bool IsEval(PreParserIdentifier identifier) const {
    return identifier.IsEval();
  }

  V8_INLINE bool IsArguments(PreParserIdentifier identifier) const {
    return identifier.IsArguments();
  }

  V8_INLINE bool IsEvalOrArguments(PreParserIdentifier identifier) const {
    return identifier.IsEvalOrArguments();
  }

  V8_INLINE bool IsUndefined(PreParserIdentifier identifier) const {
    return identifier.IsUndefined();
  }

  V8_INLINE bool IsAwait(PreParserIdentifier identifier) const {
    return identifier.IsAwait();
  }

  V8_INLINE bool IsFutureStrictReserved(PreParserIdentifier identifier) const {
    return identifier.IsFutureStrictReserved();
  }

  // Returns true if the expression is of type "this.foo".
  V8_INLINE static bool IsThisProperty(PreParserExpression expression) {
    return expression.IsThisProperty();
  }

  V8_INLINE static bool IsIdentifier(PreParserExpression expression) {
    return expression.IsIdentifier();
  }

  V8_INLINE static PreParserIdentifier AsIdentifier(
      PreParserExpression expression) {
    return expression.AsIdentifier();
  }

  V8_INLINE static PreParserExpression AsIdentifierExpression(
      PreParserExpression expression) {
    return expression;
  }

  V8_INLINE bool IsPrototype(PreParserIdentifier identifier) const {
    return identifier.IsPrototype();
  }

  V8_INLINE bool IsConstructor(PreParserIdentifier identifier) const {
    return identifier.IsConstructor();
  }

  V8_INLINE bool IsDirectEvalCall(PreParserExpression expression) const {
    return expression.IsDirectEvalCall();
  }

  V8_INLINE static bool IsBoilerplateProperty(PreParserExpression property) {
    // PreParser doesn't count boilerplate properties.
    return false;
  }

  V8_INLINE bool IsNative(PreParserExpression expr) const {
    // Preparsing is disabled for extensions (because the extension
    // details aren't passed to lazily compiled functions), so we
    // don't accept "native function" in the preparser and there is
    // no need to keep track of "native".
    return false;
  }

  V8_INLINE static bool IsArrayIndex(PreParserIdentifier string,
                                     uint32_t* index) {
    return false;
  }

  V8_INLINE bool IsUseStrictDirective(PreParserStatement statement) const {
    return statement.IsUseStrictLiteral();
  }

  V8_INLINE bool IsUseAsmDirective(PreParserStatement statement) const {
    return statement.IsUseAsmLiteral();
  }

  V8_INLINE bool IsUseTypesDirective(PreParserStatement statement) const {
    return statement.IsUseTypesLiteral();
  }

  V8_INLINE bool IsStringLiteral(PreParserStatement statement) const {
    return statement.IsStringLiteral();
  }

  V8_INLINE static PreParserExpression GetPropertyValue(
      PreParserExpression property) {
    return PreParserExpression::Default();
  }

  V8_INLINE static void GetDefaultStrings(
      PreParserIdentifier* default_string,
      PreParserIdentifier* star_default_star_string) {}

  // Functions for encapsulating the differences between parsing and preparsing;
  // operations interleaved with the recursive descent.
  V8_INLINE static void PushLiteralName(PreParserIdentifier id) {}
  V8_INLINE static void PushVariableName(PreParserIdentifier id) {}
  V8_INLINE void PushPropertyName(PreParserExpression expression) {}
  V8_INLINE void PushEnclosingName(PreParserIdentifier name) {}
  V8_INLINE static void AddFunctionForNameInference(
      PreParserExpression expression) {}
  V8_INLINE static void InferFunctionName() {}

  V8_INLINE static void CheckAssigningFunctionLiteralToProperty(
      PreParserExpression left, PreParserExpression right) {}

  V8_INLINE static PreParserExpression MarkExpressionAsAssigned(
      PreParserExpression expression) {
    // TODO(marja): To be able to produce the same errors, the preparser needs
    // to start tracking which expressions are variables and which are assigned.
    return expression;
  }

  V8_INLINE bool ShortcutNumericLiteralBinaryExpression(PreParserExpression* x,
                                                        PreParserExpression y,
                                                        Token::Value op,
                                                        int pos) {
    return false;
  }

  V8_INLINE PreParserExpression BuildUnaryExpression(
      PreParserExpression expression, Token::Value op, int pos) {
    return PreParserExpression::Default();
  }

  V8_INLINE PreParserExpression BuildIteratorResult(PreParserExpression value,
                                                    bool done) {
    return PreParserExpression::Default();
  }

  V8_INLINE PreParserStatement
  BuildInitializationBlock(DeclarationParsingResult* parsing_result,
                           ZoneList<const AstRawString*>* names, bool* ok) {
    return PreParserStatement::Default();
  }

  V8_INLINE PreParserStatement
  InitializeForEachStatement(PreParserStatement stmt, PreParserExpression each,
                             PreParserExpression subject,
                             PreParserStatement body, int each_keyword_pos) {
    return stmt;
  }

  V8_INLINE PreParserStatement RewriteForVarInLegacy(const ForInfo& for_info) {
    return PreParserStatement::Null();
  }
  V8_INLINE void DesugarBindingInForEachStatement(
      ForInfo* for_info, PreParserStatement* body_block,
      PreParserExpression* each_variable, bool* ok) {}
  V8_INLINE PreParserStatement CreateForEachStatementTDZ(
      PreParserStatement init_block, const ForInfo& for_info, bool* ok) {
    return init_block;
  }

  V8_INLINE StatementT DesugarLexicalBindingsInForStatement(
      PreParserStatement loop, PreParserStatement init,
      PreParserExpression cond, PreParserStatement next,
      PreParserStatement body, Scope* inner_scope, const ForInfo& for_info,
      bool* ok) {
    return loop;
  }

  V8_INLINE PreParserExpression
  NewThrowReferenceError(MessageTemplate::Template message, int pos) {
    return PreParserExpression::Default();
  }

  V8_INLINE PreParserExpression NewThrowSyntaxError(
      MessageTemplate::Template message, PreParserIdentifier arg, int pos) {
    return PreParserExpression::Default();
  }

  V8_INLINE PreParserExpression NewThrowTypeError(
      MessageTemplate::Template message, PreParserIdentifier arg, int pos) {
    return PreParserExpression::Default();
  }

  // Reporting errors.
  V8_INLINE void ReportMessageAt(Scanner::Location source_location,
                                 MessageTemplate::Template message,
                                 const char* arg = NULL,
                                 ParseErrorType error_type = kSyntaxError) {
    log_->LogMessage(source_location.beg_pos, source_location.end_pos, message,
                     arg, error_type);
  }

  V8_INLINE void ReportMessageAt(Scanner::Location source_location,
                                 MessageTemplate::Template message,
                                 PreParserIdentifier arg,
                                 ParseErrorType error_type = kSyntaxError) {
    UNREACHABLE();
  }

  // "null" return type creators.
  V8_INLINE static PreParserIdentifier EmptyIdentifier() {
    return PreParserIdentifier::Empty();
  }
  V8_INLINE static bool IsEmptyIdentifier(PreParserIdentifier name) {
    return name.IsEmpty();
  }
  V8_INLINE static PreParserExpression EmptyExpression() {
    return PreParserExpression::Empty();
  }
  V8_INLINE static PreParserExpression EmptyLiteral() {
    return PreParserExpression::Default();
  }
  V8_INLINE static PreParserExpression EmptyObjectLiteralProperty() {
    return PreParserExpression::Default();
  }
  V8_INLINE static PreParserExpression EmptyClassLiteralProperty() {
    return PreParserExpression::Default();
  }
  V8_INLINE static bool IsEmptyClassLiteralProperty(
      PreParserExpression property) {
    return property.IsEmpty();
  }
  V8_INLINE static PreParserExpression EmptyFunctionLiteral() {
    return PreParserExpression::Default();
  }
  V8_INLINE static bool IsEmptyExpression(PreParserExpression expr) {
    return expr.IsEmpty();
  }

  static typesystem::PreParserType EmptyType() {
    return typesystem::PreParserType::Default(false);
  }
  static typesystem::PreParserTypeList NullTypeList() {
    return typesystem::PreParserTypeList();
  }
  static typesystem::PreParserTypeList EmptyTypeList() {
    return typesystem::PreParserTypeList();
  }
  static typesystem::PreParserTypeParameters NullTypeParameters() {
    return typesystem::PreParserTypeParameters();
  }
  static bool IsNullTypeParameters(
      const typesystem::PreParserTypeParameters& typ_pars) {
    return typ_pars.length() == 0;
  }
  static typesystem::PreParserTypeParameters EmptyTypeParameters() {
    return typesystem::PreParserTypeParameters();
  }
  static typesystem::PreParserFormalParameters NullFormalParameters() {
    return typesystem::PreParserFormalParameters();
  }
  static typesystem::PreParserFormalParameters EmptyFormalParameters() {
    return typesystem::PreParserFormalParameters();
  }
  static PreParserIdentifierList NullIdentifierList() {
    return PreParserIdentifierList();
  }
  static PreParserIdentifierList EmptyIdentifierList() {
    return PreParserIdentifierList();
  }
  static typesystem::PreParserType HoleTypeElement() {
    return typesystem::PreParserType::Default(false);
  }
  static typesystem::PreParserTypeMembers EmptyTypeMembers() {
    return typesystem::PreParserTypeMembers();
  }
  static typesystem::PreParserTypeMember EmptyTypeMember() {
    return typesystem::PreParserTypeMember::Default(false, false);
  }

  V8_INLINE static PreParserExpressionList NullExpressionList() {
    return PreParserExpressionList::Null();
  }

  V8_INLINE static bool IsNullExpressionList(PreParserExpressionList exprs) {
    return exprs.IsNull();
  }

  V8_INLINE static PreParserStatementList NullStatementList() {
    return PreParserStatementList::Null();
  }

  V8_INLINE static bool IsNullStatementList(PreParserStatementList stmts) {
    return stmts.IsNull();
  }

  V8_INLINE static PreParserStatement NullStatement() {
    return PreParserStatement::Null();
  }

  V8_INLINE bool IsNullStatement(PreParserStatement stmt) {
    return stmt.IsNullStatement();
  }

  V8_INLINE bool IsEmptyStatement(PreParserStatement stmt) {
    return stmt.IsEmptyStatement();
  }

  V8_INLINE static PreParserStatement NullBlock() {
    return PreParserStatement::Null();
  }

  V8_INLINE PreParserIdentifier EmptyIdentifierString() const {
    return PreParserIdentifier::Default();
  }

  // Odd-ball literal creators.
  V8_INLINE PreParserExpression GetLiteralTheHole(int position) {
    return PreParserExpression::Default();
  }

  V8_INLINE PreParserExpression GetLiteralUndefined(int position) {
    return PreParserExpression::Default();
  }

  // Producing data during the recursive descent.
  PreParserIdentifier GetSymbol() const;

  V8_INLINE PreParserIdentifier GetNextSymbol() const {
    return PreParserIdentifier::Default();
  }

  V8_INLINE PreParserIdentifier GetNumberAsSymbol() const {
    return PreParserIdentifier::Default();
  }

  V8_INLINE PreParserExpression ThisExpression(int pos = kNoSourcePosition) {
    return PreParserExpression::This();
  }

  V8_INLINE PreParserExpression NewSuperPropertyReference(int pos) {
    return PreParserExpression::Default();
  }

  V8_INLINE PreParserExpression NewSuperCallReference(int pos) {
    return PreParserExpression::SuperCallReference();
  }

  V8_INLINE PreParserExpression NewTargetExpression(int pos) {
    return PreParserExpression::Default();
  }

  V8_INLINE PreParserExpression FunctionSentExpression(int pos) {
    return PreParserExpression::Default();
  }

  V8_INLINE PreParserExpression ExpressionFromLiteral(Token::Value token,
                                                      int pos) {
    return PreParserExpression::Default();
  }

  PreParserExpression ExpressionFromIdentifier(
      PreParserIdentifier name, int start_position, int end_position,
      InferName infer = InferName::kYes);

  V8_INLINE PreParserExpression ExpressionFromString(int pos) {
    if (scanner()->UnescapedLiteralMatches("use strict", 10)) {
      return PreParserExpression::UseStrictStringLiteral();
    } else if (scanner()->UnescapedLiteralMatches("use types", 9)) {
      return PreParserExpression::UseTypesStringLiteral();
    }
    return PreParserExpression::StringLiteral();
  }

  V8_INLINE PreParserExpressionList NewExpressionList(int size) const {
    return PreParserExpressionList();
  }

  V8_INLINE PreParserExpressionList NewObjectPropertyList(int size) const {
    return PreParserExpressionList();
  }

  V8_INLINE PreParserExpressionList NewClassPropertyList(int size) const {
    return PreParserExpressionList();
  }

  V8_INLINE PreParserStatementList NewStatementList(int size) const {
    return PreParserStatementList();
  }

  PreParserStatementList NewCaseClauseList(int size) {
    return PreParserStatementList();
  }

  V8_INLINE PreParserExpression
  NewV8Intrinsic(PreParserIdentifier name, PreParserExpressionList arguments,
                 int pos, bool* ok) {
    return PreParserExpression::Default();
  }

  V8_INLINE PreParserStatement NewThrowStatement(PreParserExpression exception,
                                                 int pos) {
    return PreParserStatement::Jump();
  }

  V8_INLINE void AddParameterInitializationBlock(
      const PreParserFormalParameters& parameters, PreParserStatementList body,
      bool is_async, bool* ok) {}

  V8_INLINE void AddFormalParameter(PreParserFormalParameters* parameters,
                                    PreParserExpression pattern,
                                    PreParserExpression initializer,
                                    int initializer_end_position,
                                    bool is_rest) {
    ++parameters->arity;
  }

  V8_INLINE void DeclareFormalParameter(DeclarationScope* scope,
                                        PreParserIdentifier parameter) {
    if (!classifier()->is_simple_parameter_list()) {
      scope->SetHasNonSimpleParameters();
    }
  }

  V8_INLINE void DeclareArrowFunctionFormalParameters(
      PreParserFormalParameters* parameters, PreParserExpression params,
      const Scanner::Location& params_loc, Scanner::Location* duplicate_loc,
      bool* ok) {
    // TODO(wingo): Detect duplicated identifiers in paramlists.  Detect
    // parameter lists that are too long.
  }

  V8_INLINE void ReindexLiterals(const PreParserFormalParameters& parameters) {}

  V8_INLINE PreParserExpression NoTemplateTag() {
    return PreParserExpression::NoTemplateTag();
  }

  V8_INLINE static bool IsTaggedTemplate(const PreParserExpression tag) {
    return !tag.IsNoTemplateTag();
  }

  V8_INLINE void MaterializeUnspreadArgumentsLiterals(int count) {
    for (int i = 0; i < count; ++i) {
      function_state_->NextMaterializedLiteralIndex();
    }
  }

  V8_INLINE PreParserExpression
  ExpressionListToExpression(PreParserExpressionList args) {
    return PreParserExpression::Default();
  }

  V8_INLINE void AddAccessorPrefixToFunctionName(bool is_get,
                                                 PreParserExpression function,
                                                 PreParserIdentifier name) {}
  V8_INLINE void SetFunctionNameFromPropertyName(PreParserExpression property,
                                                 PreParserIdentifier name) {}
  V8_INLINE void SetFunctionNameFromIdentifierRef(
      PreParserExpression value, PreParserExpression identifier) {}

  V8_INLINE ZoneList<typename ExpressionClassifier::Error>*
  GetReportedErrorList() const {
    return function_state_->GetReportedErrorList();
  }

  V8_INLINE ZoneList<PreParserExpression>* GetNonPatternList() const {
    return function_state_->non_patterns_to_rewrite();
  }

  V8_INLINE void CountUsage(v8::Isolate::UseCounterFeature feature) {
    if (use_counts_ != nullptr) ++use_counts_[feature];
  }

  // Preparser's private field members.

  int* use_counts_;
  bool track_unresolved_variables_;
};

PreParserExpression PreParser::SpreadCall(PreParserExpression function,
                                          PreParserExpressionList args,
                                          int pos) {
  return factory()->NewCall(function, args, pos);
}

PreParserExpression PreParser::SpreadCallNew(PreParserExpression function,
                                             PreParserExpressionList args,
                                             int pos) {
  return factory()->NewCallNew(function, args, pos);
}

PreParserStatementList PreParser::ParseEagerFunctionBody(
    PreParserIdentifier function_name, int pos,
    const PreParserFormalParameters& parameters, FunctionKind kind,
    FunctionLiteral::FunctionType function_type, bool* ok) {
  ParsingModeScope parsing_mode(this, PARSE_EAGERLY);
  PreParserStatementList result;

  Scope* inner_scope = scope();
  if (!parameters.is_simple) inner_scope = NewScope(BLOCK_SCOPE);

  {
    BlockState block_state(&scope_state_, inner_scope);
    ParseStatementList(result, Token::RBRACE, ok);
    if (!*ok) return PreParserStatementList();
  }

  Expect(Token::RBRACE, ok);
  return result;
}

PreParserExpression PreParser::CloseTemplateLiteral(TemplateLiteralState* state,
                                                    int start,
                                                    PreParserExpression tag) {
  if (IsTaggedTemplate(tag)) {
    // Emulate generation of array literals for tag callsite
    // 1st is array of cooked strings, second is array of raw strings
    function_state_->NextMaterializedLiteralIndex();
    function_state_->NextMaterializedLiteralIndex();
  }
  return EmptyExpression();
}

}  // namespace internal
}  // namespace v8

#endif  // V8_PARSING_PREPARSER_H<|MERGE_RESOLUTION|>--- conflicted
+++ resolved
@@ -1138,12 +1138,6 @@
   // which is set to false if parsing failed; it is unchanged otherwise.
   // By making the 'exception handling' explicit, we are forced to check
   // for failure at the call sites.
-<<<<<<< HEAD
-  Statement ParseFunctionDeclaration(bool ambient, bool* ok);
-  Expression ParseConditionalExpression(bool accept_IN, bool* ok);
-  Expression ParseObjectLiteral(bool* ok);
-=======
->>>>>>> 5420ae51
 
   V8_INLINE PreParserStatementList ParseEagerFunctionBody(
       PreParserIdentifier function_name, int pos,
