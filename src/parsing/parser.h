--- conflicted
+++ resolved
@@ -569,13 +569,8 @@
   // signature (without body) is parsed.
   LazyParsingResult SkipFunction(FunctionKind kind,
                                  DeclarationScope* function_scope,
-<<<<<<< HEAD
-                                 int* num_parameters, int* function_length,
-                                 bool is_inner_function,
+                                 int* num_parameters, bool is_inner_function,
                                  typesystem::TypeFlags type_flags,
-=======
-                                 int* num_parameters, bool is_inner_function,
->>>>>>> 24782a47
                                  bool may_abort, bool* ok);
 
   Block* BuildParameterInitializationBlock(
