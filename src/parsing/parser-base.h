--- conflicted
+++ resolved
@@ -882,14 +882,10 @@
   typename TypeSystem::TypeParameters ParseTypeParameters(bool* ok);
   typename TypeSystem::TypeList ParseTypeArguments(bool* ok);
   IdentifierListT ParsePropertyNameList(bool* ok);
-<<<<<<< HEAD
   typename TypeSystem::Type ParseObjectType(bool* ok);
   typename TypeSystem::TypeMember ParseTypeMember(bool* ok);
   StatementT ParseTypeAliasDeclaration(int pos, bool* ok);
   StatementT ParseInterfaceDeclaration(int pos, bool* ok);
-=======
-  typename TypeSystem::TypeMember ParseTypeMember(bool* ok);
->>>>>>> 5a6eaebc
 
   typename TypeSystem::Type ValidateType(typename TypeSystem::Type type,
                                          Scanner::Location location, bool* ok) {
@@ -1864,8 +1860,7 @@
     value = this->ParseFunctionLiteral(
         *name, scanner()->location(), kSkipFunctionNameCheck, kind,
         RelocInfo::kNoPosition, FunctionLiteral::kAccessorOrMethod,
-<<<<<<< HEAD
-        language_mode(), type_flags,
+        language_mode(), typed(), type_flags,
         CHECK_OK_CUSTOM(EmptyObjectLiteralProperty));
 
     // Return no property definition if just the signature was given.
@@ -1877,9 +1872,6 @@
       }
       return this->EmptyObjectLiteralProperty();
     }
-=======
-        language_mode(), typed(), CHECK_OK_CUSTOM(EmptyObjectLiteralProperty));
->>>>>>> 5a6eaebc
 
     return factory()->NewObjectLiteralProperty(name_expression, value,
                                                ObjectLiteralProperty::COMPUTED,
@@ -1925,12 +1917,8 @@
         *name, scanner()->location(), kSkipFunctionNameCheck,
         is_get ? FunctionKind::kGetterFunction : FunctionKind::kSetterFunction,
         RelocInfo::kNoPosition, FunctionLiteral::kAccessorOrMethod,
-<<<<<<< HEAD
-        language_mode(), typesystem::kDisallowTypeParameters,
+        language_mode(), typed(), typesystem::kDisallowTypeParameters,
         CHECK_OK_CUSTOM(EmptyObjectLiteralProperty));
-=======
-        language_mode(), typed(), CHECK_OK_CUSTOM(EmptyObjectLiteralProperty));
->>>>>>> 5a6eaebc
 
     // Make sure the name expression is a string since we need a Name for
     // Runtime_DefineAccessorPropertyUnchecked and since we can determine this
@@ -2737,13 +2725,8 @@
                                 : kFunctionNameValidityUnknown,
         is_generator ? FunctionKind::kGeneratorFunction
                      : FunctionKind::kNormalFunction,
-<<<<<<< HEAD
-        function_token_position, function_type, language_mode(),
+        function_token_position, function_type, language_mode(), typed(),
         typesystem::kNormalTypes, CHECK_OK);
-=======
-        function_token_position, function_type, language_mode(), typed(),
-        CHECK_OK);
->>>>>>> 5a6eaebc
   } else if (peek() == Token::SUPER) {
     const bool is_new = false;
     result = ParseSuperExpression(is_new, classifier, CHECK_OK);
@@ -3526,18 +3509,8 @@
       } else if (CheckContextualKeyword(CStrVector("symbol"))) {
         type = factory()->NewPredefinedType(
             typesystem::PredefinedType::kSymbolType, pos);
-<<<<<<< HEAD
       } else {  // Braces required here.
         type = ParseTypeReference(CHECK_OK_TYPE);
-=======
-      } else {
-        IdentifierT name = ParseIdentifierName(CHECK_OK_TYPE);
-        typename TypeSystem::TypeList type_arguments = this->NullTypeList();
-        if (peek() == Token::LT) {  // Braces required here.
-          type_arguments = ParseTypeArguments(CHECK_OK_TYPE);
-        }
-        type = factory()->NewTypeReference(name, type_arguments, pos);
->>>>>>> 5a6eaebc
       }
       break;
     }
@@ -3582,27 +3555,7 @@
       break;
     }
     case Token::LBRACE: {
-<<<<<<< HEAD
       type = ParseObjectType(CHECK_OK_TYPE);
-=======
-      Consume(Token::LBRACE);
-      typename TypeSystem::TypeMembers members = this->EmptyTypeMembers();
-      bool valid_type = true, valid_binder = true;
-      while (peek() != Token::RBRACE) {
-        typename TypeSystem::TypeMember type_member =
-            ParseTypeMember(CHECK_OK_TYPE);
-        members->Add(type_member, zone());
-        if (!type_member->IsValidType()) valid_type = false;
-        if (!type_member->IsValidBindingIdentifierOrPattern())
-          valid_binder = false;
-        if (peek() != Token::RBRACE && !Check(Token::COMMA)) {
-          ExpectSemicolon(CHECK_OK_TYPE);
-          valid_binder = false;  // Semicolons not allowed in valid binders.
-        }
-      }
-      Consume(Token::RBRACE);
-      type = factory()->NewObjectType(members, valid_type, valid_binder, pos);
->>>>>>> 5a6eaebc
       break;
     }
     case Token::TYPEOF: {
@@ -3680,7 +3633,6 @@
 
 
 template <typename Traits>
-<<<<<<< HEAD
 typename ParserBase<Traits>::TypeSystem::Type
 ParserBase<Traits>::ParseObjectType(bool* ok) {
   int pos = peek_position();
@@ -3704,8 +3656,6 @@
 
 
 template <typename Traits>
-=======
->>>>>>> 5a6eaebc
 typename ParserBase<Traits>::TypeSystem::TypeMember
 ParserBase<Traits>::ParseTypeMember(bool* ok) {
   int pos = peek_position();
@@ -3760,15 +3710,10 @@
     type_parameters = ParseTypeParameters(CHECK_OK_CUSTOM(EmptyTypeMember));
     valid_binder = false;
   }
-<<<<<<< HEAD
-  // Require formal parameters if no property was specified.
-  if (!has_property && peek() != Token::LPAREN) {
-=======
   // Require formal parameters if type parameters are present
   // or if no property was specified.
   if ((!has_property || !this->IsNullTypeParameters(type_parameters)) &&
       peek() != Token::LPAREN) {
->>>>>>> 5a6eaebc
     Expect(Token::LPAREN, CHECK_OK_CUSTOM(EmptyTypeMember));
     UNREACHABLE();
   }
@@ -3795,7 +3740,6 @@
 }
 
 
-<<<<<<< HEAD
 template <typename Traits>
 typename ParserBase<Traits>::StatementT
 ParserBase<Traits>::ParseTypeAliasDeclaration(int pos, bool* ok) {
@@ -3868,8 +3812,6 @@
 }
 
 
-=======
->>>>>>> 5a6eaebc
 #undef CHECK_OK
 #undef CHECK_OK_CUSTOM
 #undef CHECK_OK_TYPE
