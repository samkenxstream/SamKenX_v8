--- conflicted
+++ resolved
@@ -116,29 +116,11 @@
       scope_type_(scope_type) {
   DCHECK_NE(SCRIPT_SCOPE, scope_type);
   SetDefaults();
-<<<<<<< HEAD
-  if (outer_scope == nullptr) {
-    // If the outer scope is null, this cannot be a with scope. The outermost
-    // scope must be a script scope.
-    DCHECK_EQ(SCRIPT_SCOPE, scope_type);
-  } else {
-    asm_function_ = outer_scope_->asm_module_;
-    // Inherit the language mode from the parent scope unless we're a module
-    // scope.
-    if (!is_module_scope()) language_mode_ = outer_scope->language_mode_;
-    // Inherit typed mode from the parent scope.
-    typed_ = outer_scope->typed_;
-    force_context_allocation_ =
-        !is_function_scope() && outer_scope->has_forced_context_allocation();
-    outer_scope_->AddInnerScope(this);
-    scope_inside_with_ = outer_scope_->scope_inside_with_ || is_with_scope();
-  }
-=======
   set_language_mode(outer_scope->language_mode());
+  set_typed(outer_scope->typed());
   force_context_allocation_ =
       !is_function_scope() && outer_scope->has_forced_context_allocation();
   outer_scope_->AddInnerScope(this);
->>>>>>> 57ce7d67
 }
 
 Scope::Snapshot::Snapshot(Scope* scope)
@@ -253,12 +235,8 @@
   num_heap_slots_ = Context::MIN_CONTEXT_SLOTS;
   num_global_slots_ = 0;
 
-<<<<<<< HEAD
-  language_mode_ = SLOPPY;
-  typed_ = false;
-=======
   set_language_mode(SLOPPY);
->>>>>>> 57ce7d67
+  set_typed(false);
 
   scope_calls_eval_ = false;
   scope_nonlinear_ = false;
@@ -315,13 +293,6 @@
     } else if (context->IsFunctionContext()) {
       Handle<ScopeInfo> scope_info(context->closure()->shared()->scope_info(),
                                    isolate);
-<<<<<<< HEAD
-      current_scope = new (zone)
-          DeclarationScope(zone, current_scope, FUNCTION_SCOPE, scope_info);
-      if (scope_info->IsAsmFunction()) current_scope->asm_function_ = true;
-      if (scope_info->IsAsmModule()) current_scope->asm_module_ = true;
-      if (scope_info->IsTyped()) current_scope->typed_ = true;
-=======
       // TODO(neis): For an eval scope, we currently create an ordinary function
       // context.  This is wrong and needs to be fixed.
       // https://bugs.chromium.org/p/v8/issues/detail?id=5295
@@ -333,7 +304,7 @@
         outer_scope->AsDeclarationScope()->set_asm_function();
       if (scope_info->IsAsmModule())
         outer_scope->AsDeclarationScope()->set_asm_module();
->>>>>>> 57ce7d67
+      if (scope_info->IsTyped()) outer_scope->AsDeclarationScope()->SetTyped();
     } else if (context->IsBlockContext()) {
       Handle<ScopeInfo> scope_info(context->scope_info(), isolate);
       DCHECK_EQ(scope_info->scope_type(), BLOCK_SCOPE);
@@ -614,8 +585,8 @@
 
 void Scope::DiscardScope() {
   DCHECK_NOT_NULL(outer_scope_);
-  DCHECK(!already_resolved());
-  DCHECK(!outer_scope_->already_resolved());
+  DCHECK(!already_resolved_);
+  DCHECK(!outer_scope_->already_resolved_);
   outer_scope_->RemoveInnerScope(this);
   outer_scope_ = NULL;
 }
@@ -1144,17 +1115,11 @@
   if (is_strict(language_mode())) {
     Indent(n1, "// strict mode scope\n");
   }
-<<<<<<< HEAD
   if (typed()) {
     Indent(n1, "// typed mode scope\n");
   }
-  if (asm_module_) Indent(n1, "// scope is an asm module\n");
-  if (asm_function_) Indent(n1, "// scope is an asm function\n");
-  if (scope_inside_with_) Indent(n1, "// scope inside 'with'\n");
-=======
   if (IsAsmModule()) Indent(n1, "// scope is an asm module\n");
   if (IsAsmFunction()) Indent(n1, "// scope is an asm function\n");
->>>>>>> 57ce7d67
   if (scope_calls_eval_) Indent(n1, "// scope calls 'eval'\n");
   if (is_declaration_scope() && AsDeclarationScope()->uses_super_property()) {
     Indent(n1, "// scope uses 'super' property\n");
