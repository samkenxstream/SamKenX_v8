--- conflicted
+++ resolved
@@ -92,6 +92,8 @@
     // Inherit the language mode from the parent scope unless we're a module
     // scope.
     if (!is_module_scope()) language_mode_ = outer_scope->language_mode_;
+    // Inherit typed mode from the parent scope.
+    typed_ = outer_scope->typed_;
     force_context_allocation_ =
         !is_function_scope() && outer_scope->has_forced_context_allocation();
     outer_scope_->AddInnerScope(this);
@@ -203,6 +205,7 @@
   num_global_slots_ = 0;
 
   language_mode_ = SLOPPY;
+  typed_ = false;
 
   scope_inside_with_ = false;
   scope_calls_eval_ = false;
@@ -216,37 +219,10 @@
 
   outer_scope_calls_sloppy_eval_ = false;
   inner_scope_calls_eval_ = false;
-<<<<<<< HEAD
-  typed_ = outer_scope != NULL && outer_scope->typed_;
-  scope_nonlinear_ = false;
-  force_eager_compilation_ = false;
-  force_context_allocation_ = (outer_scope != NULL && !is_function_scope())
-      ? outer_scope->has_forced_context_allocation() : false;
-  num_var_ = 0;
-  num_stack_slots_ = 0;
-  num_heap_slots_ = 0;
-  num_global_slots_ = 0;
-  arity_ = 0;
-  has_simple_parameters_ = true;
-  rest_parameter_ = NULL;
-  rest_index_ = -1;
-  scope_info_ = scope_info;
-  start_position_ = kNoSourcePosition;
-  end_position_ = kNoSourcePosition;
-  is_hidden_ = false;
-  if (!scope_info.is_null()) {
-    scope_calls_eval_ = scope_info->CallsEval();
-    language_mode_ = scope_info->language_mode();
-    typed_ = scope_info->IsTyped();
-    is_declaration_scope_ = scope_info->is_declaration_scope();
-    function_kind_ = scope_info->function_kind();
-  }
-=======
   force_eager_compilation_ = false;
   force_context_allocation_ = false;
 
   is_declaration_scope_ = false;
->>>>>>> 5c6719fc
 }
 
 bool Scope::HasSimpleParameters() {
