// Copyright 2012 the V8 project authors. All rights reserved.
// Use of this source code is governed by a BSD-style license that can be
// found in the LICENSE file.

#ifndef V8_AST_PRETTYPRINTER_H_
#define V8_AST_PRETTYPRINTER_H_

#include "src/allocation.h"
#include "src/ast/ast.h"
#include "src/base/compiler-specific.h"

namespace v8 {
namespace internal {

class CallPrinter final : public AstVisitor<CallPrinter> {
 public:
  explicit CallPrinter(Isolate* isolate, bool is_builtin);
  ~CallPrinter();

  // The following routine prints the node with position |position| into a
  // string. The result string is alive as long as the CallPrinter is alive.
  const char* Print(FunctionLiteral* program, int position);

  void PRINTF_FORMAT(2, 3) Print(const char* format, ...);

  void Find(AstNode* node, bool print = false);

// Individual nodes
#define DECLARE_VISIT(type) void Visit##type(type* node);
  AST_NODE_LIST(DECLARE_VISIT)
#undef DECLARE_VISIT

 private:
  void Init();
  Isolate* isolate_;
  char* output_;  // output string buffer
  int size_;      // output_ size
  int pos_;       // current printing position
  int position_;  // position of ast node to print
  bool found_;
  bool done_;
  bool is_builtin_;

  DEFINE_AST_VISITOR_SUBCLASS_MEMBERS();

 protected:
  void PrintLiteral(Object* value, bool quote);
  void PrintLiteral(const AstRawString* value, bool quote);
  void FindStatements(ZoneList<Statement*>* statements);
  void FindArguments(ZoneList<Expression*>* arguments);
};


#ifdef DEBUG

<<<<<<< HEAD
// TODO(nikolaos): Think about how to pretty print optional types.

class PrettyPrinter: public AstVisitor {
=======
class AstPrinter final : public AstVisitor<AstPrinter> {
>>>>>>> f4234422
 public:
  explicit AstPrinter(Isolate* isolate);
  ~AstPrinter();

  // The following routines print a node into a string.
  // The result string is alive as long as the AstPrinter is alive.
  const char* Print(AstNode* node);
  const char* PrintProgram(FunctionLiteral* program);

  void PRINTF_FORMAT(2, 3) Print(const char* format, ...);

  // Print a node to stdout.
  static void PrintOut(Isolate* isolate, AstNode* node);

  // Individual nodes
#define DECLARE_VISIT(type) void Visit##type(type* node);
  AST_NODE_LIST(DECLARE_VISIT)
#undef DECLARE_VISIT

 private:
  friend class IndentedScope;

  void Init();

  void PrintLabels(ZoneList<const AstRawString*>* labels);
  void PrintLiteral(const AstRawString* value, bool quote);
  void PrintLiteral(Handle<Object> value, bool quote);
  void PrintIndented(const char* txt);
  void PrintIndentedVisit(const char* s, AstNode* node);

  void PrintStatements(ZoneList<Statement*>* statements);
  void PrintDeclarations(ZoneList<Declaration*>* declarations);
  void PrintParameters(Scope* scope);
  void PrintArguments(ZoneList<Expression*>* arguments);
  void PrintCaseClause(CaseClause* clause);
  void PrintLiteralIndented(const char* info, Handle<Object> value, bool quote);
  void PrintLiteralWithModeIndented(const char* info,
                                    Variable* var,
                                    Handle<Object> value);
  void PrintLabelsIndented(ZoneList<const AstRawString*>* labels);
  void PrintProperties(ZoneList<ObjectLiteral::Property*>* properties);
  void PrintTryStatement(TryStatement* try_statement);

  void inc_indent() { indent_++; }
  void dec_indent() { indent_--; }

  DEFINE_AST_VISITOR_SUBCLASS_MEMBERS();

  Isolate* isolate_;
  char* output_;  // output string buffer
  int size_;      // output_ size
  int pos_;       // current printing position
  int indent_;
};

#endif  // DEBUG

}  // namespace internal
}  // namespace v8

#endif  // V8_AST_PRETTYPRINTER_H_<|MERGE_RESOLUTION|>--- conflicted
+++ resolved
@@ -53,13 +53,9 @@
 
 #ifdef DEBUG
 
-<<<<<<< HEAD
 // TODO(nikolaos): Think about how to pretty print optional types.
 
-class PrettyPrinter: public AstVisitor {
-=======
 class AstPrinter final : public AstVisitor<AstPrinter> {
->>>>>>> f4234422
  public:
   explicit AstPrinter(Isolate* isolate);
   ~AstPrinter();
