// Copyright 2012 the V8 project authors. All rights reserved.
// Use of this source code is governed by a BSD-style license that can be
// found in the LICENSE file.

#include "src/compiler.h"

#include <algorithm>
#include <memory>

#include "src/asmjs/asm-js.h"
#include "src/asmjs/asm-typer.h"
#include "src/ast/ast-numbering.h"
#include "src/ast/prettyprinter.h"
#include "src/ast/scopes.h"
#include "src/bootstrapper.h"
#include "src/codegen.h"
#include "src/compilation-cache.h"
#include "src/compiler-dispatcher/optimizing-compile-dispatcher.h"
#include "src/compiler/pipeline.h"
#include "src/crankshaft/hydrogen.h"
#include "src/debug/debug.h"
#include "src/debug/liveedit.h"
#include "src/frames-inl.h"
#include "src/full-codegen/full-codegen.h"
#include "src/globals.h"
#include "src/heap/heap.h"
#include "src/interpreter/interpreter.h"
#include "src/isolate-inl.h"
#include "src/log-inl.h"
#include "src/messages.h"
#include "src/parsing/parsing.h"
#include "src/parsing/rewriter.h"
#include "src/parsing/scanner-character-streams.h"
#include "src/runtime-profiler.h"
#include "src/snapshot/code-serializer.h"
#include "src/vm-state-inl.h"

namespace v8 {
namespace internal {

// A wrapper around a CompilationInfo that detaches the Handles from
// the underlying DeferredHandleScope and stores them in info_ on
// destruction.
class CompilationHandleScope final {
 public:
  explicit CompilationHandleScope(CompilationInfo* info)
      : deferred_(info->isolate()), info_(info) {}
  ~CompilationHandleScope() { info_->set_deferred_handles(deferred_.Detach()); }

 private:
  DeferredHandleScope deferred_;
  CompilationInfo* info_;
};

// Helper that times a scoped region and records the elapsed time.
struct ScopedTimer {
  explicit ScopedTimer(base::TimeDelta* location) : location_(location) {
    DCHECK(location_ != NULL);
    timer_.Start();
  }

  ~ScopedTimer() { *location_ += timer_.Elapsed(); }

  base::ElapsedTimer timer_;
  base::TimeDelta* location_;
};

// ----------------------------------------------------------------------------
// Implementation of CompilationJob

CompilationJob::CompilationJob(Isolate* isolate, CompilationInfo* info,
                               const char* compiler_name, State initial_state)
    : info_(info),
      isolate_thread_id_(isolate->thread_id()),
      compiler_name_(compiler_name),
      state_(initial_state),
      stack_limit_(isolate->stack_guard()->real_climit()),
      executed_on_background_thread_(false) {}

CompilationJob::Status CompilationJob::PrepareJob() {
  DCHECK(ThreadId::Current().Equals(info()->isolate()->thread_id()));
  DisallowJavascriptExecution no_js(isolate());

  if (FLAG_trace_opt && info()->IsOptimizing()) {
    OFStream os(stdout);
    os << "[compiling method " << Brief(*info()->closure()) << " using "
       << compiler_name_;
    if (info()->is_osr()) os << " OSR";
    os << "]" << std::endl;
  }

  // Delegate to the underlying implementation.
  DCHECK(state() == State::kReadyToPrepare);
  ScopedTimer t(&time_taken_to_prepare_);
  return UpdateState(PrepareJobImpl(), State::kReadyToExecute);
}

CompilationJob::Status CompilationJob::ExecuteJob() {
  std::unique_ptr<DisallowHeapAllocation> no_allocation;
  std::unique_ptr<DisallowHandleAllocation> no_handles;
  std::unique_ptr<DisallowHandleDereference> no_deref;
  std::unique_ptr<DisallowCodeDependencyChange> no_dependency_change;
  if (can_execute_on_background_thread()) {
    no_allocation.reset(new DisallowHeapAllocation());
    no_handles.reset(new DisallowHandleAllocation());
    no_deref.reset(new DisallowHandleDereference());
    no_dependency_change.reset(new DisallowCodeDependencyChange());
    executed_on_background_thread_ =
        !ThreadId::Current().Equals(isolate_thread_id_);
  } else {
    DCHECK(ThreadId::Current().Equals(isolate_thread_id_));
  }

  // Delegate to the underlying implementation.
  DCHECK(state() == State::kReadyToExecute);
  ScopedTimer t(&time_taken_to_execute_);
  return UpdateState(ExecuteJobImpl(), State::kReadyToFinalize);
}

CompilationJob::Status CompilationJob::FinalizeJob() {
  DCHECK(ThreadId::Current().Equals(info()->isolate()->thread_id()));
  DisallowCodeDependencyChange no_dependency_change;
  DisallowJavascriptExecution no_js(isolate());
  DCHECK(!info()->dependencies()->HasAborted());

  // Delegate to the underlying implementation.
  DCHECK(state() == State::kReadyToFinalize);
  ScopedTimer t(&time_taken_to_finalize_);
  return UpdateState(FinalizeJobImpl(), State::kSucceeded);
}

CompilationJob::Status CompilationJob::RetryOptimization(BailoutReason reason) {
  DCHECK(info_->IsOptimizing());
  info_->RetryOptimization(reason);
  state_ = State::kFailed;
  return FAILED;
}

CompilationJob::Status CompilationJob::AbortOptimization(BailoutReason reason) {
  DCHECK(info_->IsOptimizing());
  info_->AbortOptimization(reason);
  state_ = State::kFailed;
  return FAILED;
}

void CompilationJob::RecordUnoptimizedCompilationStats() const {
  int code_size;
  if (info()->has_bytecode_array()) {
    code_size = info()->bytecode_array()->SizeIncludingMetadata();
  } else {
    code_size = info()->code()->SizeIncludingMetadata();
  }

  Counters* counters = isolate()->counters();
  // TODO(4280): Rename counters from "baseline" to "unoptimized" eventually.
  counters->total_baseline_code_size()->Increment(code_size);
  counters->total_baseline_compile_count()->Increment(1);

  // TODO(5203): Add timers for each phase of compilation.
}

void CompilationJob::RecordOptimizedCompilationStats() const {
  DCHECK(info()->IsOptimizing());
  Handle<JSFunction> function = info()->closure();
  if (!function->IsOptimized()) {
    // Concurrent recompilation and OSR may race.  Increment only once.
    int opt_count = function->shared()->opt_count();
    function->shared()->set_opt_count(opt_count + 1);
  }
  double ms_creategraph = time_taken_to_prepare_.InMillisecondsF();
  double ms_optimize = time_taken_to_execute_.InMillisecondsF();
  double ms_codegen = time_taken_to_finalize_.InMillisecondsF();
  if (FLAG_trace_opt) {
    PrintF("[optimizing ");
    function->ShortPrint();
    PrintF(" - took %0.3f, %0.3f, %0.3f ms]\n", ms_creategraph, ms_optimize,
           ms_codegen);
  }
  if (FLAG_trace_opt_stats) {
    static double compilation_time = 0.0;
    static int compiled_functions = 0;
    static int code_size = 0;

    compilation_time += (ms_creategraph + ms_optimize + ms_codegen);
    compiled_functions++;
    code_size += function->shared()->SourceSize();
    PrintF("Compiled: %d functions with %d byte source size in %fms.\n",
           compiled_functions, code_size, compilation_time);
  }
  if (FLAG_hydrogen_stats) {
    isolate()->GetHStatistics()->IncrementSubtotals(time_taken_to_prepare_,
                                                    time_taken_to_execute_,
                                                    time_taken_to_finalize_);
  }
}

Isolate* CompilationJob::isolate() const { return info()->isolate(); }

namespace {

void AddWeakObjectToCodeDependency(Isolate* isolate, Handle<HeapObject> object,
                                   Handle<Code> code) {
  Handle<WeakCell> cell = Code::WeakCellFor(code);
  Heap* heap = isolate->heap();
  if (heap->InNewSpace(*object)) {
    heap->AddWeakNewSpaceObjectToCodeDependency(object, cell);
  } else {
    Handle<DependentCode> dep(heap->LookupWeakObjectToCodeDependency(object));
    dep =
        DependentCode::InsertWeakCode(dep, DependentCode::kWeakCodeGroup, cell);
    heap->AddWeakObjectToCodeDependency(object, dep);
  }
}

}  // namespace

void CompilationJob::RegisterWeakObjectsInOptimizedCode(Handle<Code> code) {
  // TODO(turbofan): Move this to pipeline.cc once Crankshaft dies.
  Isolate* const isolate = code->GetIsolate();
  DCHECK(code->is_optimized_code());
  std::vector<Handle<Map>> maps;
  std::vector<Handle<HeapObject>> objects;
  {
    DisallowHeapAllocation no_gc;
    int const mode_mask = RelocInfo::ModeMask(RelocInfo::EMBEDDED_OBJECT) |
                          RelocInfo::ModeMask(RelocInfo::CELL);
    for (RelocIterator it(*code, mode_mask); !it.done(); it.next()) {
      RelocInfo::Mode mode = it.rinfo()->rmode();
      if (mode == RelocInfo::CELL &&
          code->IsWeakObjectInOptimizedCode(it.rinfo()->target_cell())) {
        objects.push_back(handle(it.rinfo()->target_cell(), isolate));
      } else if (mode == RelocInfo::EMBEDDED_OBJECT &&
                 code->IsWeakObjectInOptimizedCode(
                     it.rinfo()->target_object())) {
        Handle<HeapObject> object(HeapObject::cast(it.rinfo()->target_object()),
                                  isolate);
        if (object->IsMap()) {
          maps.push_back(Handle<Map>::cast(object));
        } else {
          objects.push_back(object);
        }
      }
    }
  }
  for (Handle<Map> map : maps) {
    if (map->dependent_code()->IsEmpty(DependentCode::kWeakCodeGroup)) {
      isolate->heap()->AddRetainedMap(map);
    }
    Map::AddDependentCode(map, DependentCode::kWeakCodeGroup, code);
  }
  for (Handle<HeapObject> object : objects) {
    AddWeakObjectToCodeDependency(isolate, object, code);
  }
  code->set_can_have_weak_objects(true);
}

// ----------------------------------------------------------------------------
// Local helper methods that make up the compilation pipeline.

namespace {

void RecordFunctionCompilation(CodeEventListener::LogEventsAndTags tag,
                               CompilationInfo* info) {
  // Log the code generation. If source information is available include
  // script name and line number. Check explicitly whether logging is
  // enabled as finding the line number is not free.
  if (info->isolate()->logger()->is_logging_code_events() ||
      info->isolate()->is_profiling()) {
    Handle<SharedFunctionInfo> shared = info->shared_info();
    Handle<Script> script = info->parse_info()->script();
    Handle<AbstractCode> abstract_code =
        info->has_bytecode_array()
            ? Handle<AbstractCode>::cast(info->bytecode_array())
            : Handle<AbstractCode>::cast(info->code());
    if (abstract_code.is_identical_to(
            info->isolate()->builtins()->CompileLazy())) {
      return;
    }
    int line_num = Script::GetLineNumber(script, shared->start_position()) + 1;
    int column_num =
        Script::GetColumnNumber(script, shared->start_position()) + 1;
    String* script_name = script->name()->IsString()
                              ? String::cast(script->name())
                              : info->isolate()->heap()->empty_string();
    CodeEventListener::LogEventsAndTags log_tag =
        Logger::ToNativeByScript(tag, *script);
    PROFILE(info->isolate(),
            CodeCreateEvent(log_tag, *abstract_code, *shared, script_name,
                            line_num, column_num));
  }
}

void EnsureFeedbackMetadata(CompilationInfo* info) {
  DCHECK(info->has_shared_info());
  TypeFeedbackMetadata::EnsureAllocated(
      info->isolate(), info->shared_info(),
      info->literal()->feedback_vector_spec());
}

bool UseTurboFan(Handle<SharedFunctionInfo> shared) {
  bool optimization_disabled = shared->optimization_disabled();
  bool must_use_ignition_turbo = shared->must_use_ignition_turbo();

  // Check the enabling conditions for Turbofan.
  // 1. "use asm" code.
  bool is_turbofanable_asm =
      FLAG_turbo_asm && shared->asm_function() && !optimization_disabled;

  // 2. Fallback for features unsupported by Crankshaft.
  bool is_unsupported_by_crankshaft_but_turbofanable =
      must_use_ignition_turbo && strcmp(FLAG_turbo_filter, "~~") == 0 &&
      !optimization_disabled;

  // 3. Explicitly enabled by the command-line filter.
  bool passes_turbo_filter = shared->PassesFilter(FLAG_turbo_filter);

  return is_turbofanable_asm || is_unsupported_by_crankshaft_but_turbofanable ||
         passes_turbo_filter;
}

bool ShouldUseIgnition(CompilationInfo* info) {
  DCHECK(info->has_shared_info());
  Handle<SharedFunctionInfo> shared = info->shared_info();

  // Code which can't be supported by the old pipeline should use Ignition.
  if (shared->must_use_ignition_turbo()) return true;

  // Resumable functions are not supported by {FullCodeGenerator}, suspended
  // activations stored as {JSGeneratorObject} on the heap always assume the
  // underlying code to be based on the bytecode array.
  DCHECK(!IsResumableFunction(shared->kind()));

  // Skip Ignition for asm.js functions.
  if (shared->asm_function()) return false;

  // Skip Ignition for asm wasm code.
  if (FLAG_validate_asm && shared->HasAsmWasmData()) {
    return false;
  }

  // When requesting debug code as a replacement for existing code, we provide
  // the same kind as the existing code (to prevent implicit tier-change).
  if (info->is_debug() && shared->is_compiled()) {
    return !shared->HasBaselineCode();
  }

  // Code destined for TurboFan should be compiled with Ignition first.
  if (UseTurboFan(shared)) return true;

  // Only use Ignition for any other function if FLAG_ignition is true.
  if (!FLAG_ignition) return false;

  // Checks whether top level functions should be passed by the filter.
  if (shared->is_toplevel()) {
    Vector<const char> filter = CStrVector(FLAG_ignition_filter);
    return (filter.length() == 0) || (filter.length() == 1 && filter[0] == '*');
  }

  // Finally respect the filter.
  return shared->PassesFilter(FLAG_ignition_filter);
}

CompilationJob* GetUnoptimizedCompilationJob(CompilationInfo* info) {
  // Function should have been parsed and analyzed before creating a compilation
  // job.
  DCHECK_NOT_NULL(info->literal());
  DCHECK_NOT_NULL(info->scope());

  if (ShouldUseIgnition(info)) {
    // The bytecode generator will take care of feedback metadata creation.
    return interpreter::Interpreter::NewCompilationJob(info);
  } else {
    EnsureFeedbackMetadata(info);
    return FullCodeGenerator::NewCompilationJob(info);
  }
}

void InstallSharedScopeInfo(CompilationInfo* info,
                            Handle<SharedFunctionInfo> shared) {
  Handle<ScopeInfo> scope_info = info->scope()->scope_info();
  shared->set_scope_info(*scope_info);
  Scope* outer_scope = info->scope()->GetOuterScopeWithContext();
  if (outer_scope) {
    shared->set_outer_scope_info(*outer_scope->scope_info());
  }
}

void InstallSharedCompilationResult(CompilationInfo* info,
                                    Handle<SharedFunctionInfo> shared) {
  // TODO(mstarzinger): Compiling for debug code might be used to reveal inner
  // functions via {FindSharedFunctionInfoInScript}, in which case we end up
  // regenerating existing bytecode. Fix this!
  if (info->is_debug() && info->has_bytecode_array()) {
    shared->ClearBytecodeArray();
  }
  DCHECK(!info->code().is_null());
  shared->ReplaceCode(*info->code());
  if (info->has_bytecode_array()) {
    DCHECK(!shared->HasBytecodeArray());  // Only compiled once.
    shared->set_bytecode_array(*info->bytecode_array());
  }
}

void InstallUnoptimizedCode(CompilationInfo* info) {
  Handle<SharedFunctionInfo> shared = info->shared_info();

  // Update the shared function info with the scope info.
  InstallSharedScopeInfo(info, shared);

  // Install compilation result on the shared function info
  InstallSharedCompilationResult(info, shared);
}

CompilationJob::Status FinalizeUnoptimizedCompilationJob(CompilationJob* job) {
  CompilationJob::Status status = job->FinalizeJob();
  if (status == CompilationJob::SUCCEEDED) {
    InstallUnoptimizedCode(job->info());
    job->RecordUnoptimizedCompilationStats();
  }
  return status;
}

bool Renumber(ParseInfo* parse_info,
              Compiler::EagerInnerFunctionLiterals* eager_literals) {
  RuntimeCallTimerScope runtimeTimer(parse_info->isolate(),
                                     &RuntimeCallStats::CompileRenumber);
  if (!AstNumbering::Renumber(
          parse_info->isolate()->stack_guard()->real_climit(),
          parse_info->zone(), parse_info->literal(), eager_literals)) {
    return false;
  }
  Handle<SharedFunctionInfo> shared_info = parse_info->shared_info();
  if (!shared_info.is_null()) {
    FunctionLiteral* lit = parse_info->literal();
    shared_info->set_ast_node_count(lit->ast_node_count());
    if (lit->dont_optimize_reason() != kNoReason) {
      shared_info->DisableOptimization(lit->dont_optimize_reason());
    }
    if (lit->flags() & AstProperties::kMustUseIgnitionTurbo) {
      shared_info->set_must_use_ignition_turbo(true);
    }
  }
  return true;
}

bool GenerateUnoptimizedCode(CompilationInfo* info) {
  if (FLAG_validate_asm && info->scope()->asm_module() &&
      !info->shared_info()->is_asm_wasm_broken() && !info->is_debug()) {
    EnsureFeedbackMetadata(info);
    MaybeHandle<FixedArray> wasm_data;
    wasm_data = AsmJs::CompileAsmViaWasm(info);
    if (!wasm_data.is_null()) {
      info->shared_info()->set_asm_wasm_data(*wasm_data.ToHandleChecked());
      info->SetCode(info->isolate()->builtins()->InstantiateAsmJs());
      InstallUnoptimizedCode(info);
      return true;
    }
  }

  std::unique_ptr<CompilationJob> job(GetUnoptimizedCompilationJob(info));
  if (job->PrepareJob() != CompilationJob::SUCCEEDED) return false;
  if (job->ExecuteJob() != CompilationJob::SUCCEEDED) return false;
  if (FinalizeUnoptimizedCompilationJob(job.get()) !=
      CompilationJob::SUCCEEDED) {
    return false;
  }
  return true;
}

bool CompileUnoptimizedInnerFunctionsRecursively(
    ThreadedList<ThreadedListZoneEntry<FunctionLiteral*>>* literals,
    CompilationInfo* outer_info) {
  Isolate* isolate = outer_info->isolate();
  Handle<Script> script = outer_info->script();
  RuntimeCallTimerScope runtimeTimer(isolate,
                                     &RuntimeCallStats::CompileInnerFunction);

  for (auto it : *literals) {
    FunctionLiteral* literal = it->value();

    // Find any previously allocated shared function info for the given literal.
    Handle<SharedFunctionInfo> shared;
    MaybeHandle<SharedFunctionInfo> maybe_existing =
        script->FindSharedFunctionInfo(isolate, literal);
    if (maybe_existing.ToHandle(&shared)) {
      DCHECK(!shared->is_toplevel());
      // If we found an existing shared function info with compiled code,
      // we are done.
      if (shared->is_compiled()) continue;
    } else {
      shared =
          isolate->factory()->NewSharedFunctionInfoForLiteral(literal, script);
      shared->set_is_toplevel(false);
    }

    Zone zone(isolate->allocator(), ZONE_NAME);
    ParseInfo parse_info(&zone, script);
    parse_info.set_literal(literal);
    parse_info.set_shared_info(shared);
    parse_info.set_function_literal_id(shared->function_literal_id());
    parse_info.set_language_mode(literal->scope()->language_mode());
    parse_info.set_ast_value_factory(
        outer_info->parse_info()->ast_value_factory());
    parse_info.set_ast_value_factory_owned(false);

    CompilationInfo info(&parse_info, Handle<JSFunction>::null());
    if (outer_info->will_serialize()) info.PrepareForSerializing();
    if (outer_info->is_debug()) info.MarkAsDebug();

    Compiler::EagerInnerFunctionLiterals inner_literals;
    if (!Renumber(&parse_info, &inner_literals) ||
        !CompileUnoptimizedInnerFunctionsRecursively(&inner_literals,
                                                     outer_info) ||
        !GenerateUnoptimizedCode(&info)) {
      if (!isolate->has_pending_exception()) isolate->StackOverflow();
      return false;
    }

    DCHECK(!info.code().is_null());
    RecordFunctionCompilation(CodeEventListener::FUNCTION_TAG, &info);
    if (literal->should_be_used_once_hint()) {
      info.code()->MarkToBeExecutedOnce(isolate);
    }
  }
  return true;
}

bool CompileUnoptimizedCode(CompilationInfo* info) {
  Isolate* isolate = info->isolate();
  DCHECK(AllowCompilation::IsAllowed(isolate));

  Compiler::EagerInnerFunctionLiterals inner_literals;
  if (!Compiler::Analyze(info->parse_info(), &inner_literals) ||
      !CompileUnoptimizedInnerFunctionsRecursively(&inner_literals, info) ||
      !GenerateUnoptimizedCode(info)) {
    if (!isolate->has_pending_exception()) isolate->StackOverflow();
    return false;
  }

  return true;
}

void EnsureSharedFunctionInfosArrayOnScript(ParseInfo* info) {
  DCHECK(info->is_toplevel());
  DCHECK(!info->script().is_null());
  if (info->script()->shared_function_infos()->length() > 0) {
    DCHECK_EQ(info->script()->shared_function_infos()->length(),
              info->max_function_literal_id() + 1);
    return;
  }
  Isolate* isolate = info->isolate();
  Handle<FixedArray> infos(
      isolate->factory()->NewFixedArray(info->max_function_literal_id() + 1));
  info->script()->set_shared_function_infos(*infos);
}

MUST_USE_RESULT MaybeHandle<Code> GetUnoptimizedCode(CompilationInfo* info) {
  RuntimeCallTimerScope runtimeTimer(
      info->isolate(), &RuntimeCallStats::CompileGetUnoptimizedCode);
  VMState<COMPILER> state(info->isolate());
  PostponeInterruptsScope postpone(info->isolate());

  // Parse and update CompilationInfo with the results.
  if (!parsing::ParseAny(info->parse_info())) return MaybeHandle<Code>();
  if (info->parse_info()->is_toplevel()) {
    EnsureSharedFunctionInfosArrayOnScript(info->parse_info());
  }
  DCHECK_EQ(info->shared_info()->language_mode(),
            info->literal()->language_mode());

  // Compile either unoptimized code or bytecode for the interpreter.
  if (!CompileUnoptimizedCode(info)) return MaybeHandle<Code>();

  // Record the function compilation event.
  RecordFunctionCompilation(CodeEventListener::LAZY_COMPILE_TAG, info);

  return info->code();
}

MUST_USE_RESULT MaybeHandle<Code> GetCodeFromOptimizedCodeMap(
    Handle<JSFunction> function, BailoutId osr_ast_id) {
  RuntimeCallTimerScope runtimeTimer(
      function->GetIsolate(),
      &RuntimeCallStats::CompileGetFromOptimizedCodeMap);
  Handle<SharedFunctionInfo> shared(function->shared());
  DisallowHeapAllocation no_gc;
  Code* code = shared->SearchOptimizedCodeMap(
      function->context()->native_context(), osr_ast_id);
  if (code != nullptr) {
    // Caching of optimized code enabled and optimized code found.
    DCHECK(!code->marked_for_deoptimization());
    DCHECK(function->shared()->is_compiled());
    return Handle<Code>(code);
  }
  return MaybeHandle<Code>();
}

void InsertCodeIntoOptimizedCodeMap(CompilationInfo* info) {
  Handle<Code> code = info->code();
  if (code->kind() != Code::OPTIMIZED_FUNCTION) return;  // Nothing to do.

  // Function context specialization folds-in the function context,
  // so no sharing can occur.
  if (info->is_function_context_specializing()) return;
  // Frame specialization implies function context specialization.
  DCHECK(!info->is_frame_specializing());

  // TODO(4764): When compiling for OSR from bytecode, BailoutId might derive
  // from bytecode offset and overlap with actual BailoutId. No caching!
  if (info->is_osr() && info->is_optimizing_from_bytecode()) return;

  // Cache optimized context-specific code.
  Handle<JSFunction> function = info->closure();
  Handle<SharedFunctionInfo> shared(function->shared());
  Handle<Context> native_context(function->context()->native_context());
  SharedFunctionInfo::AddToOptimizedCodeMap(shared, native_context, code,
                                            info->osr_ast_id());
}

bool GetOptimizedCodeNow(CompilationJob* job) {
  CompilationInfo* info = job->info();
  Isolate* isolate = info->isolate();

  // Parsing is not required when optimizing from existing bytecode.
  if (!info->is_optimizing_from_bytecode()) {
    if (!Compiler::ParseAndAnalyze(info->parse_info())) return false;
    EnsureFeedbackMetadata(info);
  }

  JSFunction::EnsureLiterals(info->closure());

  TimerEventScope<TimerEventRecompileSynchronous> timer(isolate);
  RuntimeCallTimerScope runtimeTimer(isolate,
                                     &RuntimeCallStats::RecompileSynchronous);
  TRACE_EVENT0(TRACE_DISABLED_BY_DEFAULT("v8.compile"),
               "V8.RecompileSynchronous");

  if (job->PrepareJob() != CompilationJob::SUCCEEDED ||
      job->ExecuteJob() != CompilationJob::SUCCEEDED ||
      job->FinalizeJob() != CompilationJob::SUCCEEDED) {
    if (FLAG_trace_opt) {
      PrintF("[aborted optimizing ");
      info->closure()->ShortPrint();
      PrintF(" because: %s]\n", GetBailoutReason(info->bailout_reason()));
    }
    return false;
  }

  // Success!
  job->RecordOptimizedCompilationStats();
  DCHECK(!isolate->has_pending_exception());
  InsertCodeIntoOptimizedCodeMap(info);
  RecordFunctionCompilation(CodeEventListener::LAZY_COMPILE_TAG, info);
  return true;
}

bool GetOptimizedCodeLater(CompilationJob* job) {
  CompilationInfo* info = job->info();
  Isolate* isolate = info->isolate();

  if (!isolate->optimizing_compile_dispatcher()->IsQueueAvailable()) {
    if (FLAG_trace_concurrent_recompilation) {
      PrintF("  ** Compilation queue full, will retry optimizing ");
      info->closure()->ShortPrint();
      PrintF(" later.\n");
    }
    return false;
  }

  if (isolate->heap()->HighMemoryPressure()) {
    if (FLAG_trace_concurrent_recompilation) {
      PrintF("  ** High memory pressure, will retry optimizing ");
      info->closure()->ShortPrint();
      PrintF(" later.\n");
    }
    return false;
  }

  // Parsing is not required when optimizing from existing bytecode.
  if (!info->is_optimizing_from_bytecode()) {
    if (!Compiler::ParseAndAnalyze(info->parse_info())) return false;
    EnsureFeedbackMetadata(info);
  }

  JSFunction::EnsureLiterals(info->closure());

  TimerEventScope<TimerEventRecompileSynchronous> timer(info->isolate());
  RuntimeCallTimerScope runtimeTimer(info->isolate(),
                                     &RuntimeCallStats::RecompileSynchronous);
  TRACE_EVENT0(TRACE_DISABLED_BY_DEFAULT("v8.compile"),
               "V8.RecompileSynchronous");

  if (job->PrepareJob() != CompilationJob::SUCCEEDED) return false;
  isolate->optimizing_compile_dispatcher()->QueueForOptimization(job);

  if (FLAG_trace_concurrent_recompilation) {
    PrintF("  ** Queued ");
    info->closure()->ShortPrint();
    PrintF(" for concurrent optimization.\n");
  }
  return true;
}

MaybeHandle<Code> GetOptimizedCode(Handle<JSFunction> function,
                                   Compiler::ConcurrencyMode mode,
                                   BailoutId osr_ast_id = BailoutId::None(),
                                   JavaScriptFrame* osr_frame = nullptr) {
  Isolate* isolate = function->GetIsolate();
  Handle<SharedFunctionInfo> shared(function->shared(), isolate);

  bool ignition_osr = osr_frame && osr_frame->is_interpreted();
  DCHECK_IMPLIES(ignition_osr, !osr_ast_id.IsNone());
  DCHECK_IMPLIES(ignition_osr, FLAG_ignition_osr);

  // Shared function no longer needs to be tiered up
  shared->set_marked_for_tier_up(false);

  Handle<Code> cached_code;
  // TODO(4764): When compiling for OSR from bytecode, BailoutId might derive
  // from bytecode offset and overlap with actual BailoutId. No lookup!
  if (!ignition_osr &&
      GetCodeFromOptimizedCodeMap(function, osr_ast_id)
          .ToHandle(&cached_code)) {
    if (FLAG_trace_opt) {
      PrintF("[found optimized code for ");
      function->ShortPrint();
      if (!osr_ast_id.IsNone()) {
        PrintF(" at OSR AST id %d", osr_ast_id.ToInt());
      }
      PrintF("]\n");
    }
    return cached_code;
  }

  // Reset profiler ticks, function is no longer considered hot.
  DCHECK(shared->is_compiled());
  if (shared->HasBaselineCode()) {
    shared->code()->set_profiler_ticks(0);
  } else if (shared->HasBytecodeArray()) {
    shared->set_profiler_ticks(0);
  }

  VMState<COMPILER> state(isolate);
  DCHECK(!isolate->has_pending_exception());
  PostponeInterruptsScope postpone(isolate);
  bool use_turbofan = UseTurboFan(shared) || ignition_osr;
  std::unique_ptr<CompilationJob> job(
      use_turbofan ? compiler::Pipeline::NewCompilationJob(function)
                   : new HCompilationJob(function));
  CompilationInfo* info = job->info();
  ParseInfo* parse_info = info->parse_info();

  info->SetOptimizingForOsr(osr_ast_id, osr_frame);

  // Do not use Crankshaft/TurboFan if we need to be able to set break points.
  if (info->shared_info()->HasDebugInfo()) {
    info->AbortOptimization(kFunctionBeingDebugged);
    return MaybeHandle<Code>();
  }

  // Limit the number of times we try to optimize functions.
  const int kMaxOptCount =
      FLAG_deopt_every_n_times == 0 ? FLAG_max_opt_count : 1000;
  if (info->shared_info()->opt_count() > kMaxOptCount) {
    info->AbortOptimization(kDeoptimizedTooManyTimes);
    return MaybeHandle<Code>();
  }

  TimerEventScope<TimerEventOptimizeCode> optimize_code_timer(isolate);
  RuntimeCallTimerScope runtimeTimer(isolate, &RuntimeCallStats::OptimizeCode);
  TRACE_EVENT0(TRACE_DISABLED_BY_DEFAULT("v8.compile"), "V8.OptimizeCode");

  // TurboFan can optimize directly from existing bytecode.
  if (use_turbofan && ShouldUseIgnition(info)) {
    if (info->is_osr() && !ignition_osr) return MaybeHandle<Code>();
    DCHECK(shared->HasBytecodeArray());
    info->MarkAsOptimizeFromBytecode();
  }

  // Verify that OSR compilations are delegated to the correct graph builder.
  // Depending on the underlying frame the semantics of the {BailoutId} differ
  // and the various graph builders hard-code a certain semantic:
  //  - Interpreter : The BailoutId represents a bytecode offset.
  //  - FullCodegen : The BailoutId represents the id of an AST node.
  DCHECK_IMPLIES(info->is_osr() && ignition_osr,
                 info->is_optimizing_from_bytecode());
  DCHECK_IMPLIES(info->is_osr() && !ignition_osr,
                 !info->is_optimizing_from_bytecode());

  // In case of concurrent recompilation, all handles below this point will be
  // allocated in a deferred handle scope that is detached and handed off to
  // the background thread when we return.
  std::unique_ptr<CompilationHandleScope> compilation;
  if (mode == Compiler::CONCURRENT) {
    compilation.reset(new CompilationHandleScope(info));
  }

  // In case of TurboFan, all handles below will be canonicalized.
  std::unique_ptr<CanonicalHandleScope> canonical;
  if (use_turbofan) canonical.reset(new CanonicalHandleScope(info->isolate()));

  // Reopen handles in the new CompilationHandleScope.
  info->ReopenHandlesInNewHandleScope();
  parse_info->ReopenHandlesInNewHandleScope();

  if (mode == Compiler::CONCURRENT) {
    if (GetOptimizedCodeLater(job.get())) {
      job.release();  // The background recompile job owns this now.
      return isolate->builtins()->InOptimizationQueue();
    }
  } else {
    if (GetOptimizedCodeNow(job.get())) return info->code();
  }

  if (isolate->has_pending_exception()) isolate->clear_pending_exception();
  return MaybeHandle<Code>();
}

CompilationJob::Status FinalizeOptimizedCompilationJob(CompilationJob* job) {
  CompilationInfo* info = job->info();
  Isolate* isolate = info->isolate();

  TimerEventScope<TimerEventRecompileSynchronous> timer(info->isolate());
  RuntimeCallTimerScope runtimeTimer(isolate,
                                     &RuntimeCallStats::RecompileSynchronous);
  TRACE_EVENT0(TRACE_DISABLED_BY_DEFAULT("v8.compile"),
               "V8.RecompileSynchronous");

  Handle<SharedFunctionInfo> shared = info->shared_info();

  // Reset profiler ticks, function is no longer considered hot.
  if (shared->HasBaselineCode()) {
    shared->code()->set_profiler_ticks(0);
  } else if (shared->HasBytecodeArray()) {
    shared->set_profiler_ticks(0);
  }

  DCHECK(!shared->HasDebugInfo());

  // 1) Optimization on the concurrent thread may have failed.
  // 2) The function may have already been optimized by OSR.  Simply continue.
  //    Except when OSR already disabled optimization for some reason.
  // 3) The code may have already been invalidated due to dependency change.
  // 4) Code generation may have failed.
  if (job->state() == CompilationJob::State::kReadyToFinalize) {
    if (shared->optimization_disabled()) {
      job->RetryOptimization(kOptimizationDisabled);
    } else if (info->dependencies()->HasAborted()) {
      job->RetryOptimization(kBailedOutDueToDependencyChange);
    } else if (job->FinalizeJob() == CompilationJob::SUCCEEDED) {
      job->RecordOptimizedCompilationStats();
      RecordFunctionCompilation(CodeEventListener::LAZY_COMPILE_TAG, info);
      if (shared->SearchOptimizedCodeMap(info->context()->native_context(),
                                         info->osr_ast_id()) == nullptr) {
        InsertCodeIntoOptimizedCodeMap(info);
      }
      if (FLAG_trace_opt) {
        PrintF("[completed optimizing ");
        info->closure()->ShortPrint();
        PrintF("]\n");
      }
      info->closure()->ReplaceCode(*info->code());
      return CompilationJob::SUCCEEDED;
    }
  }

  DCHECK(job->state() == CompilationJob::State::kFailed);
  if (FLAG_trace_opt) {
    PrintF("[aborted optimizing ");
    info->closure()->ShortPrint();
    PrintF(" because: %s]\n", GetBailoutReason(info->bailout_reason()));
  }
  info->closure()->ReplaceCode(shared->code());
  return CompilationJob::FAILED;
}

MaybeHandle<Code> GetBaselineCode(Handle<JSFunction> function) {
  Isolate* isolate = function->GetIsolate();
  VMState<COMPILER> state(isolate);
  PostponeInterruptsScope postpone(isolate);
  Zone zone(isolate->allocator(), ZONE_NAME);
  ParseInfo parse_info(&zone, handle(function->shared()));
  CompilationInfo info(&parse_info, function);

  DCHECK(function->shared()->is_compiled());

  // Function no longer needs to be tiered up
  function->shared()->set_marked_for_tier_up(false);

  // Reset profiler ticks, function is no longer considered hot.
  if (function->shared()->HasBytecodeArray()) {
    function->shared()->set_profiler_ticks(0);
  }

  // Nothing left to do if the function already has baseline code.
  if (function->shared()->code()->kind() == Code::FUNCTION) {
    return Handle<Code>(function->shared()->code());
  }

  // We do not switch to baseline code when the debugger might have created a
  // copy of the bytecode with break slots to be able to set break points.
  if (function->shared()->HasDebugInfo()) {
    return MaybeHandle<Code>();
  }

  // Don't generate full-codegen code for functions it can't support.
  if (function->shared()->must_use_ignition_turbo()) {
    return MaybeHandle<Code>();
  }
  DCHECK(!IsResumableFunction(function->shared()->kind()));

  if (FLAG_trace_opt) {
    OFStream os(stdout);
    os << "[switching method " << Brief(*function) << " to baseline code]"
       << std::endl;
  }

  // Parse and update CompilationInfo with the results.
  if (!parsing::ParseFunction(info.parse_info())) return MaybeHandle<Code>();
  Handle<SharedFunctionInfo> shared = info.shared_info();
  DCHECK_EQ(shared->language_mode(), info.literal()->language_mode());

  // Compile baseline code using the full code generator.
  if (!Compiler::Analyze(info.parse_info()) ||
      !FullCodeGenerator::MakeCode(&info)) {
    if (!isolate->has_pending_exception()) isolate->StackOverflow();
    return MaybeHandle<Code>();
  }

  // Update the shared function info with the scope info.
  InstallSharedScopeInfo(&info, shared);

  // Install compilation result on the shared function info
  InstallSharedCompilationResult(&info, shared);

  // Record the function compilation event.
  RecordFunctionCompilation(CodeEventListener::LAZY_COMPILE_TAG, &info);

  return info.code();
}

MaybeHandle<Code> GetLazyCode(Handle<JSFunction> function) {
  Isolate* isolate = function->GetIsolate();
  DCHECK(!isolate->has_pending_exception());
  DCHECK(!function->is_compiled());
  TimerEventScope<TimerEventCompileCode> compile_timer(isolate);
  RuntimeCallTimerScope runtimeTimer(isolate,
                                     &RuntimeCallStats::CompileFunction);
  TRACE_EVENT0(TRACE_DISABLED_BY_DEFAULT("v8.compile"), "V8.CompileCode");
  AggregatedHistogramTimerScope timer(isolate->counters()->compile_lazy());

  Handle<Code> cached_code;
  if (GetCodeFromOptimizedCodeMap(function, BailoutId::None())
          .ToHandle(&cached_code)) {
    if (FLAG_trace_opt) {
      PrintF("[found optimized code for ");
      function->ShortPrint();
      PrintF(" during unoptimized compile]\n");
    }
    DCHECK(function->shared()->is_compiled());
    return cached_code;
  }

  if (function->shared()->is_compiled() &&
      function->shared()->marked_for_tier_up()) {
    DCHECK(FLAG_mark_shared_functions_for_tier_up);

    function->shared()->set_marked_for_tier_up(false);

    switch (Compiler::NextCompilationTier(*function)) {
      case Compiler::BASELINE: {
        if (FLAG_trace_opt) {
          PrintF("[recompiling function ");
          function->ShortPrint();
          PrintF(
              " to baseline eagerly (shared function marked for tier up)]\n");
        }

        Handle<Code> code;
        if (GetBaselineCode(function).ToHandle(&code)) {
          return code;
        }
        break;
      }
      case Compiler::OPTIMIZED: {
        if (FLAG_trace_opt) {
          PrintF("[optimizing method ");
          function->ShortPrint();
          PrintF(" eagerly (shared function marked for tier up)]\n");
        }

        Handle<Code> code;
        // TODO(leszeks): Look into performing this compilation concurrently.
        if (GetOptimizedCode(function, Compiler::NOT_CONCURRENT)
                .ToHandle(&code)) {
          return code;
        }
        break;
      }
      default:
        UNREACHABLE();
    }
  }

  if (function->shared()->is_compiled()) {
    return Handle<Code>(function->shared()->code());
  }

  if (function->shared()->HasBytecodeArray()) {
    Handle<Code> entry = isolate->builtins()->InterpreterEntryTrampoline();
    function->shared()->ReplaceCode(*entry);
    return entry;
  }

  Zone zone(isolate->allocator(), ZONE_NAME);
  ParseInfo parse_info(&zone, handle(function->shared()));
  CompilationInfo info(&parse_info, function);
  Handle<Code> result;
  ASSIGN_RETURN_ON_EXCEPTION(isolate, result, GetUnoptimizedCode(&info), Code);

  if (FLAG_always_opt && !info.shared_info()->HasAsmWasmData()) {
    Handle<Code> opt_code;
    if (GetOptimizedCode(function, Compiler::NOT_CONCURRENT)
            .ToHandle(&opt_code)) {
      result = opt_code;
    }
  }

  return result;
}


Handle<SharedFunctionInfo> CompileToplevel(CompilationInfo* info) {
  Isolate* isolate = info->isolate();
  TimerEventScope<TimerEventCompileCode> timer(isolate);
  TRACE_EVENT0(TRACE_DISABLED_BY_DEFAULT("v8.compile"), "V8.CompileCode");
  PostponeInterruptsScope postpone(isolate);
  DCHECK(!isolate->native_context().is_null());
  ParseInfo* parse_info = info->parse_info();

  RuntimeCallTimerScope runtimeTimer(
      isolate, parse_info->is_eval() ? &RuntimeCallStats::CompileEval
                                     : &RuntimeCallStats::CompileScript);

  Handle<Script> script = parse_info->script();

  // TODO(svenpanne) Obscure place for this, perhaps move to OnBeforeCompile?
  FixedArray* array = isolate->native_context()->embedder_data();
  script->set_context_data(array->get(v8::Context::kDebugIdIndex));

  Handle<SharedFunctionInfo> result;

  { VMState<COMPILER> state(info->isolate());
    if (parse_info->literal() == nullptr &&
        !parsing::ParseProgram(parse_info)) {
      return Handle<SharedFunctionInfo>::null();
    }

    EnsureSharedFunctionInfosArrayOnScript(parse_info);

    // Measure how long it takes to do the compilation; only take the
    // rest of the function into account to avoid overlap with the
    // parsing statistics.
    HistogramTimer* rate = parse_info->is_eval()
                               ? info->isolate()->counters()->compile_eval()
                               : info->isolate()->counters()->compile();
    HistogramTimerScope timer(rate);
    TRACE_EVENT0(TRACE_DISABLED_BY_DEFAULT("v8.compile"),
                 parse_info->is_eval() ? "V8.CompileEval" : "V8.Compile");

    // Allocate a shared function info object.
    FunctionLiteral* lit = parse_info->literal();
    DCHECK_EQ(kNoSourcePosition, lit->function_token_position());
    result = isolate->factory()->NewSharedFunctionInfoForLiteral(lit, script);
    result->set_is_toplevel(true);
    parse_info->set_shared_info(result);
    parse_info->set_function_literal_id(result->function_literal_id());

    // Compile the code.
    if (!CompileUnoptimizedCode(info)) {
      return Handle<SharedFunctionInfo>::null();
    }

    Handle<String> script_name =
        script->name()->IsString()
            ? Handle<String>(String::cast(script->name()))
            : isolate->factory()->empty_string();
    CodeEventListener::LogEventsAndTags log_tag =
        parse_info->is_eval()
            ? CodeEventListener::EVAL_TAG
            : Logger::ToNativeByScript(CodeEventListener::SCRIPT_TAG, *script);

    PROFILE(isolate, CodeCreateEvent(log_tag, result->abstract_code(), *result,
                                     *script_name));

    if (!script.is_null())
      script->set_compilation_state(Script::COMPILATION_STATE_COMPILED);
  }

  return result;
}

}  // namespace

// ----------------------------------------------------------------------------
// Implementation of Compiler

bool Compiler::Analyze(ParseInfo* info,
                       EagerInnerFunctionLiterals* eager_literals) {
  DCHECK_NOT_NULL(info->literal());
  RuntimeCallTimerScope runtimeTimer(info->isolate(),
                                     &RuntimeCallStats::CompileAnalyse);
  if (!Rewriter::Rewrite(info)) return false;
  DeclarationScope::Analyze(info, AnalyzeMode::kRegular);
  if (!Renumber(info, eager_literals)) return false;
  DCHECK_NOT_NULL(info->scope());
  return true;
}

bool Compiler::ParseAndAnalyze(ParseInfo* info) {
  if (!parsing::ParseAny(info)) return false;
  if (info->is_toplevel()) EnsureSharedFunctionInfosArrayOnScript(info);
  if (!Compiler::Analyze(info)) return false;
  DCHECK_NOT_NULL(info->literal());
  DCHECK_NOT_NULL(info->scope());
  return true;
}

bool Compiler::Compile(Handle<JSFunction> function, ClearExceptionFlag flag) {
  if (function->is_compiled()) return true;
  Isolate* isolate = function->GetIsolate();
  DCHECK(AllowCompilation::IsAllowed(isolate));

  // Start a compilation.
  Handle<Code> code;
  if (!GetLazyCode(function).ToHandle(&code)) {
    if (flag == CLEAR_EXCEPTION) {
      isolate->clear_pending_exception();
    }
    return false;
  }

  // Install code on closure.
  function->ReplaceCode(*code);
  JSFunction::EnsureLiterals(function);

  // Check postconditions on success.
  DCHECK(!isolate->has_pending_exception());
  DCHECK(function->shared()->is_compiled());
  DCHECK(function->is_compiled());
  return true;
}

bool Compiler::CompileBaseline(Handle<JSFunction> function) {
  Isolate* isolate = function->GetIsolate();
  DCHECK(AllowCompilation::IsAllowed(isolate));

  // Start a compilation.
  Handle<Code> code;
  if (!GetBaselineCode(function).ToHandle(&code)) {
    // Baseline generation failed, get unoptimized code.
    DCHECK(function->shared()->is_compiled());
    code = handle(function->shared()->code());
    isolate->clear_pending_exception();
  }

  // Install code on closure.
  function->ReplaceCode(*code);
  JSFunction::EnsureLiterals(function);

  // Check postconditions on success.
  DCHECK(!isolate->has_pending_exception());
  DCHECK(function->shared()->is_compiled());
  DCHECK(function->is_compiled());
  return true;
}

bool Compiler::CompileOptimized(Handle<JSFunction> function,
                                ConcurrencyMode mode) {
  if (function->IsOptimized()) return true;
  Isolate* isolate = function->GetIsolate();
  DCHECK(AllowCompilation::IsAllowed(isolate));

  // Start a compilation.
  Handle<Code> code;
  if (!GetOptimizedCode(function, mode).ToHandle(&code)) {
    // Optimization failed, get unoptimized code.
    DCHECK(!isolate->has_pending_exception());
    if (function->shared()->is_compiled()) {
      code = handle(function->shared()->code(), isolate);
    } else if (function->shared()->HasBytecodeArray()) {
      code = isolate->builtins()->InterpreterEntryTrampoline();
      function->shared()->ReplaceCode(*code);
    } else {
      Zone zone(isolate->allocator(), ZONE_NAME);
      ParseInfo parse_info(&zone, handle(function->shared()));
      CompilationInfo info(&parse_info, function);
      if (!GetUnoptimizedCode(&info).ToHandle(&code)) {
        return false;
      }
    }
  }

  // Install code on closure.
  function->ReplaceCode(*code);
  JSFunction::EnsureLiterals(function);

  // Check postconditions on success.
  DCHECK(!isolate->has_pending_exception());
  DCHECK(function->shared()->is_compiled());
  DCHECK(function->is_compiled());
  return true;
}

bool Compiler::CompileDebugCode(Handle<SharedFunctionInfo> shared) {
  Isolate* isolate = shared->GetIsolate();
  DCHECK(AllowCompilation::IsAllowed(isolate));

  // Start a compilation.
  Zone zone(isolate->allocator(), ZONE_NAME);
  ParseInfo parse_info(&zone, shared);
  CompilationInfo info(&parse_info, Handle<JSFunction>::null());
  info.MarkAsDebug();
  if (GetUnoptimizedCode(&info).is_null()) {
    isolate->clear_pending_exception();
    return false;
  }

  // Check postconditions on success.
  DCHECK(!isolate->has_pending_exception());
  DCHECK(shared->is_compiled());
  DCHECK(shared->HasDebugCode());
  return true;
}

MaybeHandle<JSArray> Compiler::CompileForLiveEdit(Handle<Script> script) {
  Isolate* isolate = script->GetIsolate();
  DCHECK(AllowCompilation::IsAllowed(isolate));

  // In order to ensure that live edit function info collection finds the newly
  // generated shared function infos, clear the script's list temporarily
  // and restore it at the end of this method.
  Handle<FixedArray> old_function_infos(script->shared_function_infos(),
                                        isolate);
  script->set_shared_function_infos(isolate->heap()->empty_fixed_array());

  // Start a compilation.
  Zone zone(isolate->allocator(), ZONE_NAME);
  ParseInfo parse_info(&zone, script);
  CompilationInfo info(&parse_info, Handle<JSFunction>::null());
  info.MarkAsDebug();

  // TODO(635): support extensions.
  const bool compilation_succeeded = !CompileToplevel(&info).is_null();
  Handle<JSArray> infos;
  if (compilation_succeeded) {
    // Check postconditions on success.
    DCHECK(!isolate->has_pending_exception());
    infos = LiveEditFunctionTracker::Collect(parse_info.literal(), script,
                                             &zone, isolate);
  }

  // Restore the original function info list in order to remain side-effect
  // free as much as possible, since some code expects the old shared function
  // infos to stick around.
  script->set_shared_function_infos(*old_function_infos);

  return infos;
}

bool Compiler::EnsureBytecode(CompilationInfo* info) {
  if (!info->shared_info()->is_compiled()) {
    if (GetUnoptimizedCode(info).is_null()) return false;
  }
  DCHECK(info->shared_info()->is_compiled());

  if (info->shared_info()->HasAsmWasmData()) return false;

  DCHECK_EQ(ShouldUseIgnition(info), info->shared_info()->HasBytecodeArray());
  return info->shared_info()->HasBytecodeArray();
}

// TODO(turbofan): In the future, unoptimized code with deopt support could
// be generated lazily once deopt is triggered.
bool Compiler::EnsureDeoptimizationSupport(CompilationInfo* info) {
  DCHECK_NOT_NULL(info->literal());
  DCHECK_NOT_NULL(info->scope());
  Handle<SharedFunctionInfo> shared = info->shared_info();
  if (!shared->has_deoptimization_support()) {
    Zone zone(info->isolate()->allocator(), ZONE_NAME);
    CompilationInfo unoptimized(info->parse_info(), info->closure());
    unoptimized.EnableDeoptimizationSupport();

    // Don't generate full-codegen code for functions it can't support.
    if (shared->must_use_ignition_turbo()) return false;
    DCHECK(!IsResumableFunction(shared->kind()));

    // When we call PrepareForSerializing below, we will change the shared
    // ParseInfo. Make sure to reset it.
    bool old_will_serialize_value = info->parse_info()->will_serialize();

    // If the current code has reloc info for serialization, also include
    // reloc info for serialization for the new code, so that deopt support
    // can be added without losing IC state.
    if (shared->code()->kind() == Code::FUNCTION &&
        shared->code()->has_reloc_info_for_serialization()) {
      unoptimized.PrepareForSerializing();
    }
    EnsureFeedbackMetadata(&unoptimized);

    // Ensure we generate and install bytecode first if the function should use
    // Ignition to avoid implicit tier-down.
    if (!shared->is_compiled() && ShouldUseIgnition(info) &&
        !GenerateUnoptimizedCode(info)) {
      return false;
    }

    if (!FullCodeGenerator::MakeCode(&unoptimized)) return false;

    info->parse_info()->set_will_serialize(old_will_serialize_value);

    // The scope info might not have been set if a lazily compiled
    // function is inlined before being called for the first time.
    if (shared->scope_info() == ScopeInfo::Empty(info->isolate())) {
      InstallSharedScopeInfo(info, shared);
    }

    // Install compilation result on the shared function info
    shared->EnableDeoptimizationSupport(*unoptimized.code());

    // The existing unoptimized code was replaced with the new one.
    RecordFunctionCompilation(CodeEventListener::LAZY_COMPILE_TAG,
                              &unoptimized);
  }
  return true;
}

// static
Compiler::CompilationTier Compiler::NextCompilationTier(JSFunction* function) {
  Handle<SharedFunctionInfo> shared(function->shared(), function->GetIsolate());
  if (shared->IsInterpreted()) {
    if (UseTurboFan(shared)) {
      return OPTIMIZED;
    } else {
      return BASELINE;
    }
  } else {
    return OPTIMIZED;
  }
}

MaybeHandle<JSFunction> Compiler::GetFunctionFromEval(
    Handle<String> source, Handle<SharedFunctionInfo> outer_info,
    Handle<Context> context, LanguageMode language_mode,
    ParseRestriction restriction, int eval_scope_position, int eval_position,
    int line_offset, int column_offset, Handle<Object> script_name,
    ScriptOriginOptions options) {
  Isolate* isolate = source->GetIsolate();
  int source_length = source->length();
  isolate->counters()->total_eval_size()->Increment(source_length);
  isolate->counters()->total_compile_size()->Increment(source_length);

  CompilationCache* compilation_cache = isolate->compilation_cache();
  MaybeHandle<SharedFunctionInfo> maybe_shared_info =
      compilation_cache->LookupEval(source, outer_info, context, language_mode,
                                    eval_scope_position);
  Handle<SharedFunctionInfo> shared_info;

  Handle<Script> script;
  if (!maybe_shared_info.ToHandle(&shared_info)) {
    script = isolate->factory()->NewScript(source);
    if (isolate->NeedsSourcePositionsForProfiling()) {
      Script::InitLineEnds(script);
    }
    if (!script_name.is_null()) {
      script->set_name(*script_name);
      script->set_line_offset(line_offset);
      script->set_column_offset(column_offset);
    }
    script->set_origin_options(options);
    script->set_compilation_type(Script::COMPILATION_TYPE_EVAL);
    Script::SetEvalOrigin(script, outer_info, eval_position);

    Zone zone(isolate->allocator(), ZONE_NAME);
    ParseInfo parse_info(&zone, script);
    CompilationInfo info(&parse_info, Handle<JSFunction>::null());
    parse_info.set_eval();
    parse_info.set_language_mode(language_mode);
    parse_info.set_typed(FLAG_use_types);
    parse_info.set_parse_restriction(restriction);
    if (!context->IsNativeContext()) {
      parse_info.set_outer_scope_info(handle(context->scope_info()));
    }

    shared_info = CompileToplevel(&info);

    if (shared_info.is_null()) {
      return MaybeHandle<JSFunction>();
    } else {
      // If caller is strict mode, the result must be in strict mode as well.
      DCHECK(is_sloppy(language_mode) ||
             is_strict(shared_info->language_mode()));
      compilation_cache->PutEval(source, outer_info, context, shared_info,
                                 eval_scope_position);
    }
  }

  Handle<JSFunction> result =
      isolate->factory()->NewFunctionFromSharedFunctionInfo(
          shared_info, context, NOT_TENURED);

  // OnAfterCompile has to be called after we create the JSFunction, which we
  // may require to recompile the eval for debugging, if we find a function
  // that contains break points in the eval script.
  isolate->debug()->OnAfterCompile(script);

  return result;
}

namespace {

bool CodeGenerationFromStringsAllowed(Isolate* isolate,
                                      Handle<Context> context) {
  DCHECK(context->allow_code_gen_from_strings()->IsFalse(isolate));
  // Check with callback if set.
  AllowCodeGenerationFromStringsCallback callback =
      isolate->allow_code_gen_callback();
  if (callback == NULL) {
    // No callback set and code generation disallowed.
    return false;
  } else {
    // Callback set. Let it decide if code generation is allowed.
    VMState<EXTERNAL> state(isolate);
    return callback(v8::Utils::ToLocal(context));
  }
}

bool ContainsAsmModule(Handle<Script> script) {
  DisallowHeapAllocation no_gc;
  SharedFunctionInfo::ScriptIterator iter(script);
  while (SharedFunctionInfo* info = iter.Next()) {
    if (info->HasAsmWasmData()) return true;
  }
  return false;
}

}  // namespace

MaybeHandle<JSFunction> Compiler::GetFunctionFromString(
    Handle<Context> context, Handle<String> source,
    ParseRestriction restriction) {
  Isolate* const isolate = context->GetIsolate();
  Handle<Context> native_context(context->native_context(), isolate);

  // Check if native context allows code generation from
  // strings. Throw an exception if it doesn't.
  if (native_context->allow_code_gen_from_strings()->IsFalse(isolate) &&
      !CodeGenerationFromStringsAllowed(isolate, native_context)) {
    Handle<Object> error_message =
        native_context->ErrorMessageForCodeGenerationFromStrings();
    THROW_NEW_ERROR(isolate, NewEvalError(MessageTemplate::kCodeGenFromStrings,
                                          error_message),
                    JSFunction);
  }

  // Compile source string in the native context.
  int eval_scope_position = 0;
  int eval_position = kNoSourcePosition;
  Handle<SharedFunctionInfo> outer_info(native_context->closure()->shared());
  return Compiler::GetFunctionFromEval(source, outer_info, native_context,
                                       SLOPPY, restriction, eval_scope_position,
                                       eval_position);
}

Handle<SharedFunctionInfo> Compiler::GetSharedFunctionInfoForScript(
    Handle<String> source, Handle<Object> script_name, int line_offset,
    int column_offset, ScriptOriginOptions resource_options,
    Handle<Object> source_map_url, Handle<Context> context,
    v8::Extension* extension, ScriptData** cached_data,
    ScriptCompiler::CompileOptions compile_options, NativesFlag natives,
    bool is_module) {
  Isolate* isolate = source->GetIsolate();
  if (compile_options == ScriptCompiler::kNoCompileOptions) {
    cached_data = NULL;
  } else if (compile_options == ScriptCompiler::kProduceParserCache ||
             compile_options == ScriptCompiler::kProduceCodeCache) {
    DCHECK(cached_data && !*cached_data);
    DCHECK(extension == NULL);
    DCHECK(!isolate->debug()->is_loaded());
  } else {
    DCHECK(compile_options == ScriptCompiler::kConsumeParserCache ||
           compile_options == ScriptCompiler::kConsumeCodeCache);
    DCHECK(cached_data && *cached_data);
    DCHECK(extension == NULL);
  }
  int source_length = source->length();
  isolate->counters()->total_load_size()->Increment(source_length);
  isolate->counters()->total_compile_size()->Increment(source_length);

  LanguageMode language_mode = construct_language_mode(FLAG_use_strict);
  CompilationCache* compilation_cache = isolate->compilation_cache();

  // Do a lookup in the compilation cache but not for extensions.
  MaybeHandle<SharedFunctionInfo> maybe_result;
  Handle<SharedFunctionInfo> result;
  if (extension == NULL) {
    // First check per-isolate compilation cache.
    maybe_result = compilation_cache->LookupScript(
        source, script_name, line_offset, column_offset, resource_options,
        context, language_mode);
    if (maybe_result.is_null() && FLAG_serialize_toplevel &&
        compile_options == ScriptCompiler::kConsumeCodeCache &&
        !isolate->debug()->is_loaded()) {
      // Then check cached code provided by embedder.
      HistogramTimerScope timer(isolate->counters()->compile_deserialize());
      RuntimeCallTimerScope runtimeTimer(isolate,
                                         &RuntimeCallStats::CompileDeserialize);
      TRACE_EVENT0(TRACE_DISABLED_BY_DEFAULT("v8.compile"),
                   "V8.CompileDeserialize");
      Handle<SharedFunctionInfo> result;
      if (CodeSerializer::Deserialize(isolate, *cached_data, source)
              .ToHandle(&result)) {
        // Promote to per-isolate compilation cache.
        compilation_cache->PutScript(source, context, language_mode, result);
        return result;
      }
      // Deserializer failed. Fall through to compile.
    }
  }

  base::ElapsedTimer timer;
  if (FLAG_profile_deserialization && FLAG_serialize_toplevel &&
      compile_options == ScriptCompiler::kProduceCodeCache) {
    timer.Start();
  }

  if (!maybe_result.ToHandle(&result) ||
      (FLAG_serialize_toplevel &&
       compile_options == ScriptCompiler::kProduceCodeCache)) {
    // No cache entry found, or embedder wants a code cache. Compile the script.

    // Create a script object describing the script to be compiled.
    Handle<Script> script = isolate->factory()->NewScript(source);
    if (isolate->NeedsSourcePositionsForProfiling()) {
      Script::InitLineEnds(script);
    }
    if (natives == NATIVES_CODE) {
      script->set_type(Script::TYPE_NATIVE);
    } else if (natives == EXTENSION_CODE) {
      script->set_type(Script::TYPE_EXTENSION);
    } else if (natives == INSPECTOR_CODE) {
      script->set_type(Script::TYPE_INSPECTOR);
    }
    if (!script_name.is_null()) {
      script->set_name(*script_name);
      script->set_line_offset(line_offset);
      script->set_column_offset(column_offset);
    }
    script->set_origin_options(resource_options);
    if (!source_map_url.is_null()) {
      script->set_source_mapping_url(*source_map_url);
    }

    // Compile the function and add it to the cache.
    Zone zone(isolate->allocator(), ZONE_NAME);
    ParseInfo parse_info(&zone, script);
    CompilationInfo info(&parse_info, Handle<JSFunction>::null());
    if (is_module) parse_info.set_module();
    if (compile_options != ScriptCompiler::kNoCompileOptions) {
      parse_info.set_cached_data(cached_data);
    }
    parse_info.set_compile_options(compile_options);
    parse_info.set_extension(extension);
    if (!context->IsNativeContext()) {
      parse_info.set_outer_scope_info(handle(context->scope_info()));
    }
    if (FLAG_serialize_toplevel &&
        compile_options == ScriptCompiler::kProduceCodeCache) {
      info.PrepareForSerializing();
    }

    parse_info.set_language_mode(
        static_cast<LanguageMode>(parse_info.language_mode() | language_mode));
    parse_info.set_typed(parse_info.is_typed() || FLAG_use_types);
    result = CompileToplevel(&info);
    if (extension == NULL && !result.is_null()) {
      compilation_cache->PutScript(source, context, language_mode, result);
      if (FLAG_serialize_toplevel &&
          compile_options == ScriptCompiler::kProduceCodeCache &&
          !ContainsAsmModule(script)) {
        HistogramTimerScope histogram_timer(
            isolate->counters()->compile_serialize());
        RuntimeCallTimerScope runtimeTimer(isolate,
                                           &RuntimeCallStats::CompileSerialize);
        TRACE_EVENT0(TRACE_DISABLED_BY_DEFAULT("v8.compile"),
                     "V8.CompileSerialize");
        *cached_data = CodeSerializer::Serialize(isolate, result, source);
        if (FLAG_profile_deserialization) {
          PrintF("[Compiling and serializing took %0.3f ms]\n",
                 timer.Elapsed().InMillisecondsF());
        }
      }
    }

    if (result.is_null()) {
      isolate->ReportPendingMessages();
    } else {
      isolate->debug()->OnAfterCompile(script);
    }
  } else if (result->ic_age() != isolate->heap()->global_ic_age()) {
    result->ResetForNewContext(isolate->heap()->global_ic_age());
  }
  return result;
}

Handle<SharedFunctionInfo> Compiler::GetSharedFunctionInfoForStreamedScript(
    Handle<Script> script, ParseInfo* parse_info, int source_length) {
  Isolate* isolate = script->GetIsolate();
  // TODO(titzer): increment the counters in caller.
  isolate->counters()->total_load_size()->Increment(source_length);
  isolate->counters()->total_compile_size()->Increment(source_length);

  LanguageMode language_mode = construct_language_mode(FLAG_use_strict);
  parse_info->set_language_mode(
      static_cast<LanguageMode>(parse_info->language_mode() | language_mode));
  parse_info->set_typed(FLAG_use_types);

  CompilationInfo compile_info(parse_info, Handle<JSFunction>::null());

  // The source was parsed lazily, so compiling for debugging is not possible.
  DCHECK(!compile_info.is_debug());

  Handle<SharedFunctionInfo> result = CompileToplevel(&compile_info);
  if (!result.is_null()) isolate->debug()->OnAfterCompile(script);
  return result;
}

Handle<SharedFunctionInfo> Compiler::GetSharedFunctionInfo(
    FunctionLiteral* literal, Handle<Script> script,
    CompilationInfo* outer_info) {
  // Precondition: code has been parsed and scopes have been analyzed.
  Isolate* isolate = outer_info->isolate();
  MaybeHandle<SharedFunctionInfo> maybe_existing;

  // Find any previously allocated shared function info for the given literal.
  maybe_existing = script->FindSharedFunctionInfo(isolate, literal);

  // If we found an existing shared function info, return it.
  Handle<SharedFunctionInfo> existing;
  if (maybe_existing.ToHandle(&existing)) {
    DCHECK(!existing->is_toplevel());
<<<<<<< HEAD
    if (existing->HasBaselineCode() || existing->HasBytecodeArray()) {
      if (!outer_info->is_debug() || existing->HasDebugCode()) {
        return existing;
      }
    }
  }

  // Allocate a shared function info object.
  Handle<SharedFunctionInfo> result;
  if (!maybe_existing.ToHandle(&result)) {
    result =
        isolate->factory()->NewSharedFunctionInfoForLiteral(literal, script);
    result->set_is_toplevel(false);
  }

  Zone zone(isolate->allocator(), ZONE_NAME);
  ParseInfo parse_info(&zone, script);
  CompilationInfo info(&parse_info, Handle<JSFunction>::null());
  parse_info.set_literal(literal);
  parse_info.set_shared_info(result);
  parse_info.set_function_literal_id(result->function_literal_id());
  parse_info.set_language_mode(literal->scope()->language_mode());
  parse_info.set_typed(literal->scope()->typed());
  parse_info.set_ast_value_factory(
      outer_info->parse_info()->ast_value_factory());
  parse_info.set_ast_value_factory_owned(false);

  if (outer_info->will_serialize()) info.PrepareForSerializing();
  if (outer_info->is_debug()) info.MarkAsDebug();

  // If this inner function is already compiled, we don't need to compile
  // again. When compiling for debug, we are not interested in having debug
  // break slots in inner functions, neither for setting break points nor
  // for revealing inner functions.
  // This is especially important for generators. We must not replace the
  // code for generators, as there may be suspended generator objects.
  if (!result->is_compiled()) {
    if (mode == LazyCompilationMode::kAlways ||
        !literal->ShouldEagerCompile()) {
      info.SetCode(isolate->builtins()->CompileLazy());
      Scope* outer_scope = literal->scope()->GetOuterScopeWithContext();
      if (outer_scope) {
        result->set_outer_scope_info(*outer_scope->scope_info());
      }
    } else {
      // Generate code
      TimerEventScope<TimerEventCompileCode> timer(isolate);
      RuntimeCallTimerScope runtimeTimer(isolate,
                                         &RuntimeCallStats::CompileCode);
      TRACE_EVENT0(TRACE_DISABLED_BY_DEFAULT("v8.compile"), "V8.CompileCode");
      if (Renumber(info.parse_info()) && GenerateUnoptimizedCode(&info)) {
        // Code generation will ensure that the feedback vector is present and
        // appropriately sized.
        DCHECK(!info.code().is_null());
        if (literal->should_be_used_once_hint()) {
          info.code()->MarkToBeExecutedOnce(isolate);
        }
      } else {
        return Handle<SharedFunctionInfo>::null();
      }
    }
=======
    return existing;
>>>>>>> b5409ea2
  }

  // Allocate a shared function info object which will be compiled lazily.
  Handle<SharedFunctionInfo> result =
      isolate->factory()->NewSharedFunctionInfoForLiteral(literal, script);
  result->set_is_toplevel(false);
  Scope* outer_scope = literal->scope()->GetOuterScopeWithContext();
  if (outer_scope) {
    result->set_outer_scope_info(*outer_scope->scope_info());
  }
  return result;
}

Handle<SharedFunctionInfo> Compiler::GetSharedFunctionInfoForNative(
    v8::Extension* extension, Handle<String> name) {
  Isolate* isolate = name->GetIsolate();
  v8::Isolate* v8_isolate = reinterpret_cast<v8::Isolate*>(isolate);

  // Compute the function template for the native function.
  v8::Local<v8::FunctionTemplate> fun_template =
      extension->GetNativeFunctionTemplate(v8_isolate,
                                           v8::Utils::ToLocal(name));
  DCHECK(!fun_template.IsEmpty());

  // Instantiate the function and create a shared function info from it.
  Handle<JSFunction> fun = Handle<JSFunction>::cast(Utils::OpenHandle(
      *fun_template->GetFunction(v8_isolate->GetCurrentContext())
           .ToLocalChecked()));
  Handle<Code> code = Handle<Code>(fun->shared()->code());
  Handle<Code> construct_stub = Handle<Code>(fun->shared()->construct_stub());
  Handle<SharedFunctionInfo> shared = isolate->factory()->NewSharedFunctionInfo(
      name, fun->shared()->num_literals(), FunctionKind::kNormalFunction, code,
      Handle<ScopeInfo>(fun->shared()->scope_info()));
  shared->set_outer_scope_info(fun->shared()->outer_scope_info());
  shared->SetConstructStub(*construct_stub);
  shared->set_feedback_metadata(fun->shared()->feedback_metadata());

  // Copy the function data to the shared function info.
  shared->set_function_data(fun->shared()->function_data());
  int parameters = fun->shared()->internal_formal_parameter_count();
  shared->set_internal_formal_parameter_count(parameters);

  return shared;
}

MaybeHandle<Code> Compiler::GetOptimizedCodeForOSR(Handle<JSFunction> function,
                                                   BailoutId osr_ast_id,
                                                   JavaScriptFrame* osr_frame) {
  DCHECK(!osr_ast_id.IsNone());
  DCHECK_NOT_NULL(osr_frame);
  return GetOptimizedCode(function, NOT_CONCURRENT, osr_ast_id, osr_frame);
}

CompilationJob* Compiler::PrepareUnoptimizedCompilationJob(
    CompilationInfo* info) {
  VMState<COMPILER> state(info->isolate());
  std::unique_ptr<CompilationJob> job(GetUnoptimizedCompilationJob(info));
  if (job->PrepareJob() != CompilationJob::SUCCEEDED) {
    return nullptr;
  }
  return job.release();
}

bool Compiler::FinalizeCompilationJob(CompilationJob* raw_job) {
  // Take ownership of compilation job.  Deleting job also tears down the zone.
  std::unique_ptr<CompilationJob> job(raw_job);

  VMState<COMPILER> state(job->info()->isolate());
  if (job->info()->IsOptimizing()) {
    return FinalizeOptimizedCompilationJob(job.get()) ==
           CompilationJob::SUCCEEDED;
  } else {
    if (FinalizeUnoptimizedCompilationJob(job.get()) ==
        CompilationJob::SUCCEEDED) {
      RecordFunctionCompilation(CodeEventListener::LAZY_COMPILE_TAG,
                                job->info());
      return true;
    }
    return false;
  }
}

void Compiler::PostInstantiation(Handle<JSFunction> function,
                                 PretenureFlag pretenure) {
  Handle<SharedFunctionInfo> shared(function->shared());

  if (FLAG_always_opt && shared->allows_lazy_compilation() &&
      !function->shared()->HasAsmWasmData() &&
      function->shared()->is_compiled()) {
    function->MarkForOptimization();
  }

  Code* code = shared->SearchOptimizedCodeMap(
      function->context()->native_context(), BailoutId::None());
  if (code != nullptr) {
    // Caching of optimized code enabled and optimized code found.
    DCHECK(!code->marked_for_deoptimization());
    DCHECK(function->shared()->is_compiled());
    function->ReplaceCode(code);
  }

  if (shared->is_compiled()) {
    // TODO(mvstanton): pass pretenure flag to EnsureLiterals.
    JSFunction::EnsureLiterals(function);
  }
}

}  // namespace internal
}  // namespace v8<|MERGE_RESOLUTION|>--- conflicted
+++ resolved
@@ -499,6 +499,7 @@
     parse_info.set_shared_info(shared);
     parse_info.set_function_literal_id(shared->function_literal_id());
     parse_info.set_language_mode(literal->scope()->language_mode());
+    parse_info.set_typed(literal->scope()->typed());
     parse_info.set_ast_value_factory(
         outer_info->parse_info()->ast_value_factory());
     parse_info.set_ast_value_factory_owned(false);
@@ -1649,71 +1650,7 @@
   Handle<SharedFunctionInfo> existing;
   if (maybe_existing.ToHandle(&existing)) {
     DCHECK(!existing->is_toplevel());
-<<<<<<< HEAD
-    if (existing->HasBaselineCode() || existing->HasBytecodeArray()) {
-      if (!outer_info->is_debug() || existing->HasDebugCode()) {
-        return existing;
-      }
-    }
-  }
-
-  // Allocate a shared function info object.
-  Handle<SharedFunctionInfo> result;
-  if (!maybe_existing.ToHandle(&result)) {
-    result =
-        isolate->factory()->NewSharedFunctionInfoForLiteral(literal, script);
-    result->set_is_toplevel(false);
-  }
-
-  Zone zone(isolate->allocator(), ZONE_NAME);
-  ParseInfo parse_info(&zone, script);
-  CompilationInfo info(&parse_info, Handle<JSFunction>::null());
-  parse_info.set_literal(literal);
-  parse_info.set_shared_info(result);
-  parse_info.set_function_literal_id(result->function_literal_id());
-  parse_info.set_language_mode(literal->scope()->language_mode());
-  parse_info.set_typed(literal->scope()->typed());
-  parse_info.set_ast_value_factory(
-      outer_info->parse_info()->ast_value_factory());
-  parse_info.set_ast_value_factory_owned(false);
-
-  if (outer_info->will_serialize()) info.PrepareForSerializing();
-  if (outer_info->is_debug()) info.MarkAsDebug();
-
-  // If this inner function is already compiled, we don't need to compile
-  // again. When compiling for debug, we are not interested in having debug
-  // break slots in inner functions, neither for setting break points nor
-  // for revealing inner functions.
-  // This is especially important for generators. We must not replace the
-  // code for generators, as there may be suspended generator objects.
-  if (!result->is_compiled()) {
-    if (mode == LazyCompilationMode::kAlways ||
-        !literal->ShouldEagerCompile()) {
-      info.SetCode(isolate->builtins()->CompileLazy());
-      Scope* outer_scope = literal->scope()->GetOuterScopeWithContext();
-      if (outer_scope) {
-        result->set_outer_scope_info(*outer_scope->scope_info());
-      }
-    } else {
-      // Generate code
-      TimerEventScope<TimerEventCompileCode> timer(isolate);
-      RuntimeCallTimerScope runtimeTimer(isolate,
-                                         &RuntimeCallStats::CompileCode);
-      TRACE_EVENT0(TRACE_DISABLED_BY_DEFAULT("v8.compile"), "V8.CompileCode");
-      if (Renumber(info.parse_info()) && GenerateUnoptimizedCode(&info)) {
-        // Code generation will ensure that the feedback vector is present and
-        // appropriately sized.
-        DCHECK(!info.code().is_null());
-        if (literal->should_be_used_once_hint()) {
-          info.code()->MarkToBeExecutedOnce(isolate);
-        }
-      } else {
-        return Handle<SharedFunctionInfo>::null();
-      }
-    }
-=======
     return existing;
->>>>>>> b5409ea2
   }
 
   // Allocate a shared function info object which will be compiled lazily.
